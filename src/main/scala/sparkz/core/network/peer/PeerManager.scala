package sparkz.core.network.peer

import akka.actor.{Actor, ActorRef, ActorSystem, Props}
import sparkz.core.app.SparkzContext
import sparkz.core.network._
import sparkz.core.settings.SparkzSettings
import sparkz.core.utils.NetworkUtils
import scorex.util.ScorexLogging
import sparkz.core.network.peer.PeerDatabase.{PeerConfidence, PeerDatabaseValue}

import java.net.{InetAddress, InetSocketAddress}
import scala.util.Random
import java.security.SecureRandom

/**
  * Peer manager takes care of peers connected and in process, and also chooses a random peer to connect
  * Must be singleton
  */
class PeerManager(settings: SparkzSettings, sparkzContext: SparkzContext, peerDatabase: PeerDatabase) extends Actor with ScorexLogging {

  import PeerManager.ReceivableMessages._

  override def receive: Receive = peersManagement orElse {
    case a: Any =>
      log.error(s"Wrong input for peer manager: $a")
  }

  private def peersManagement: Receive = {
    case ConfirmConnection(connectionId, handlerRef) =>
      log.info(s"Connection confirmation request: $connectionId")
      if (peerDatabase.isBlacklisted(connectionId.remoteAddress.getAddress)) sender() ! ConnectionDenied(connectionId, handlerRef)
      else sender() ! ConnectionConfirmed(connectionId, handlerRef)

    case AddOrUpdatePeer(peerInfo) =>
      // We have connected to a peer and got his peerInfo from him
<<<<<<< HEAD
      if (!isSelf(peerInfo.peerSpec)) {
        peerDatabase.addOrUpdateKnownPeer(
          PeerDatabaseValue(
            extractAddressFromPeerInfoOrFeature(peerInfo),
            peerInfo,
            PeerConfidence.Unknown
          )
        )
      }

    case UpdatePeer(peerInfo) =>
      if (!isSelf(peerInfo.peerSpec)) {
        peerDatabase.updatePeer(
          PeerDatabaseValue(
            extractAddressFromPeerInfoOrFeature(peerInfo),
            peerInfo,
            PeerConfidence.Unknown
          )
        )
      }

    case Penalize(peerAddress, penaltyType) =>
      log.info(s"$peerAddress penalized, penalty: $penaltyType")
      if (peerDatabase.peerPenaltyScoreOverThreshold(peerAddress, penaltyType)) {
        log.info(s"$peerAddress blacklisted")
        peerDatabase.addToBlacklist(peerAddress, penaltyType)
        sender() ! Blacklisted(peerAddress)
=======
      if (!isSelf(peerInfo.peerSpec)) peerDatabase.addOrUpdateKnownPeer(peerInfo)

    case Penalize(peer, penaltyType) =>
      log.info(s"$peer penalized, penalty: $penaltyType")
      if (peerDatabase.peerPenaltyScoreOverThreshold(peer, penaltyType)) {
        log.info(s"$peer blacklisted")
        peerDatabase.addToBlacklist(peer, penaltyType)
        sender() ! DisconnectFromAddress(peer)
>>>>>>> f24ef770
      }

    case AddPeersIfEmpty(peersSpec) =>
      // We have received peers data from other peers. It might be modified and should not affect existing data if any
      val filteredPeers = peersSpec
        .collect {
          case peerSpec if peerSpec.address.forall(a => peerDatabase.get(a).isEmpty) && !isSelf(peerSpec) =>
            val address: InetSocketAddress = peerSpec.address.getOrElse(
              peerSpec.features.find(f => f.featureId == LocalAddressPeerFeature.featureId)
                .getOrElse(throw new IllegalArgumentException()).asInstanceOf[LocalAddressPeerFeature].address
            )
            val peerInfo: PeerInfo = PeerInfo(peerSpec, 0L, None)
            log.info(s"New discovered peer: $peerInfo")
            PeerDatabaseValue(address, peerInfo, PeerConfidence.Unknown)
        }
      peerDatabase.addOrUpdateKnownPeers(filteredPeers)

    case AddToBlacklist(address, penaltyType) =>
      penaltyType match {
        case Some(penalty) => peerDatabase.addToBlacklist(address, penalty)
        case _ => peerDatabase.addToBlacklist(address, PenaltyType.MisbehaviorPenalty)
      }

    case RemoveFromBlacklist(address) =>
      peerDatabase.removeFromBlacklist(address.getAddress)

    case RemovePeer(address) =>
      peerDatabase.remove(address)
      log.info(s"$address removed from peers database")

    case get: RandomPeerForConnectionExcluding =>
      sender() ! get.choose(peerDatabase.randomPeersSubset, peerDatabase.blacklistedPeers, sparkzContext)

    case get: GetPeers[_] =>
      sender() ! get.choose(peerDatabase.allPeers, peerDatabase.blacklistedPeers, sparkzContext)
  }

  private def extractAddressFromPeerInfoOrFeature(peerInfo: PeerInfo) = {
    val address: InetSocketAddress = peerInfo.peerSpec.address.getOrElse(
      peerInfo.peerSpec.features.find(f => f.featureId == LocalAddressPeerFeature.featureId)
        .getOrElse(throw new IllegalArgumentException()).asInstanceOf[LocalAddressPeerFeature].address
    )
    address
  }

  /**
    * Given a peer's address, returns `true` if the peer is the same is this node.
    */
  private def isSelf(peerAddress: InetSocketAddress): Boolean = {
    NetworkUtils.isSelf(peerAddress, settings.network.bindAddress, sparkzContext.externalNodeAddress)
  }

  private def isSelf(peerSpec: PeerSpec): Boolean = {
    peerSpec.declaredAddress.exists(isSelf) || peerSpec.localAddressOpt.exists(isSelf)
  }

}

object PeerManager {

  object ReceivableMessages {

    case class ConfirmConnection(connectionId: ConnectionId, handlerRef: ActorRef)

    case class ConnectionConfirmed(connectionId: ConnectionId, handlerRef: ActorRef)

    case class ConnectionDenied(connectionId: ConnectionId, handlerRef: ActorRef)

    case class Penalize(remote: InetSocketAddress, penaltyType: PenaltyType)

    case class DisconnectFromAddress(remote: InetSocketAddress)

    case class AddToBlacklist(remote: InetSocketAddress, penalty: Option[PenaltyType] = None)

    case class RemoveFromBlacklist(remote: InetSocketAddress)

    // peerListOperations messages
    /**
      * @param data : information about peer to be stored in PeerDatabase
      * */
    case class AddOrUpdatePeer(data: PeerInfo)

    case class UpdatePeer(data: PeerInfo)

    case class AddPeersIfEmpty(data: Seq[PeerSpec])

    case class RemovePeer(address: InetSocketAddress)

    /**
      * Message to get peers from known peers map filtered by `choose` function
      */
    trait GetPeers[T] {
      def choose(peers: Map[InetSocketAddress, PeerDatabaseValue],
                 blacklistedPeers: Seq[InetAddress],
                 sparkzContext: SparkzContext): T
    }

    /**
      * Choose at most `howMany` random peers, which were connected to our peer and weren't blacklisted.
      *
      * Used in peer propagation: peers chosen are recommended to a peer asking our node about more peers.
      */
    case class SeenPeers(howMany: Int) extends GetPeers[Seq[PeerInfo]] {

      override def choose(peers: Map[InetSocketAddress, PeerDatabaseValue],
                          blacklistedPeers: Seq[InetAddress],
                          sparkzContext: SparkzContext): Seq[PeerInfo] = {
        val recentlySeenNonBlacklisted = peers.values.toSeq
          .filter { p =>
            (p.peerInfo.connectionType.isDefined || p.peerInfo.lastHandshake > 0) &&
              !blacklistedPeers.contains(p.address.getAddress)
          }
        Random.shuffle(recentlySeenNonBlacklisted).take(howMany).map(_.peerInfo)
      }
    }

    case object GetAllPeers extends GetPeers[Map[InetSocketAddress, PeerInfo]] {

      override def choose(peers: Map[InetSocketAddress, PeerDatabaseValue],
                          blacklistedPeers: Seq[InetAddress],
                          sparkzContext: SparkzContext): Map[InetSocketAddress, PeerInfo] = peers.map(p => p._1 -> p._2.peerInfo)
    }

<<<<<<< HEAD
    case class RandomPeerForConnectionExcluding(excludedPeers: Seq[Option[InetSocketAddress]]) extends GetPeers[Option[PeerInfo]] {
=======
    case class GetPeer(peerAddress: InetSocketAddress) extends GetPeers[Option[PeerInfo]] {

      override def choose(knownPeers: Map[InetSocketAddress, PeerInfo],
                          blacklistedPeers: Seq[InetAddress],
                          sparkzContext: SparkzContext): Option[PeerInfo] = {
        knownPeers.get(peerAddress)
      }
    }

    case class RandomPeerExcluding(excludedPeers: Seq[Option[InetSocketAddress]]) extends GetPeers[Option[PeerInfo]] {
>>>>>>> f24ef770
      private val secureRandom = new SecureRandom()

      override def choose(peers: Map[InetSocketAddress, PeerDatabaseValue],
                          blacklistedPeers: Seq[InetAddress],
                          sparkzContext: SparkzContext): Option[PeerInfo] = {
        var response: Option[PeerInfo] = None

        val highConfidencePeers = peers.filter(_._2.confidence == PeerConfidence.High)
        val highConfidenceCandidates = highConfidencePeers.values.filterNot(goodCandidateFilter(excludedPeers, blacklistedPeers, _)).toSeq

        if (highConfidenceCandidates.nonEmpty) {
          response = Some(highConfidenceCandidates(secureRandom.nextInt(highConfidenceCandidates.size)).peerInfo)
        } else {
          val candidates = peers.values.filterNot(goodCandidateFilter(excludedPeers, blacklistedPeers, _)).toSeq

          if (candidates.nonEmpty)
            response = Some(candidates(secureRandom.nextInt(candidates.size)).peerInfo)
        }

        response
      }
    }

    case object GetBlacklistedPeers extends GetPeers[Seq[InetAddress]] {

      override def choose(peers: Map[InetSocketAddress, PeerDatabaseValue],
                          blacklistedPeers: Seq[InetAddress],
                          sparkzContext: SparkzContext): Seq[InetAddress] = blacklistedPeers
    }

  }

  private def goodCandidateFilter(excludedPeers: Seq[Option[InetSocketAddress]], blacklistedPeers: Seq[InetAddress], p: PeerDatabaseValue) = {
    excludedPeers.contains(p.peerInfo.peerSpec.address) ||
      blacklistedPeers.contains(p.address.getAddress)
  }
}

object PeerManagerRef {

  def props(settings: SparkzSettings, sparkzContext: SparkzContext, peerDatabase: PeerDatabase): Props = {
    Props(new PeerManager(settings, sparkzContext, peerDatabase))
  }

  def apply(settings: SparkzSettings, sparkzContext: SparkzContext, peerDatabase: PeerDatabase)
           (implicit system: ActorSystem): ActorRef = {
    system.actorOf(props(settings, sparkzContext, peerDatabase))
  }

  def apply(name: String, settings: SparkzSettings, sparkzContext: SparkzContext, peerDatabase: PeerDatabase)
           (implicit system: ActorSystem): ActorRef = {
    system.actorOf(props(settings, sparkzContext, peerDatabase), name)
  }

}<|MERGE_RESOLUTION|>--- conflicted
+++ resolved
@@ -33,7 +33,6 @@
 
     case AddOrUpdatePeer(peerInfo) =>
       // We have connected to a peer and got his peerInfo from him
-<<<<<<< HEAD
       if (!isSelf(peerInfo.peerSpec)) {
         peerDatabase.addOrUpdateKnownPeer(
           PeerDatabaseValue(
@@ -55,22 +54,12 @@
         )
       }
 
-    case Penalize(peerAddress, penaltyType) =>
-      log.info(s"$peerAddress penalized, penalty: $penaltyType")
-      if (peerDatabase.peerPenaltyScoreOverThreshold(peerAddress, penaltyType)) {
-        log.info(s"$peerAddress blacklisted")
-        peerDatabase.addToBlacklist(peerAddress, penaltyType)
-        sender() ! Blacklisted(peerAddress)
-=======
-      if (!isSelf(peerInfo.peerSpec)) peerDatabase.addOrUpdateKnownPeer(peerInfo)
-
     case Penalize(peer, penaltyType) =>
       log.info(s"$peer penalized, penalty: $penaltyType")
       if (peerDatabase.peerPenaltyScoreOverThreshold(peer, penaltyType)) {
         log.info(s"$peer blacklisted")
         peerDatabase.addToBlacklist(peer, penaltyType)
         sender() ! DisconnectFromAddress(peer)
->>>>>>> f24ef770
       }
 
     case AddPeersIfEmpty(peersSpec) =>
@@ -141,6 +130,7 @@
 
     case class Penalize(remote: InetSocketAddress, penaltyType: PenaltyType)
 
+    case class Blacklisted(remote: InetSocketAddress)
     case class DisconnectFromAddress(remote: InetSocketAddress)
 
     case class AddToBlacklist(remote: InetSocketAddress, penalty: Option[PenaltyType] = None)
@@ -194,20 +184,7 @@
                           sparkzContext: SparkzContext): Map[InetSocketAddress, PeerInfo] = peers.map(p => p._1 -> p._2.peerInfo)
     }
 
-<<<<<<< HEAD
     case class RandomPeerForConnectionExcluding(excludedPeers: Seq[Option[InetSocketAddress]]) extends GetPeers[Option[PeerInfo]] {
-=======
-    case class GetPeer(peerAddress: InetSocketAddress) extends GetPeers[Option[PeerInfo]] {
-
-      override def choose(knownPeers: Map[InetSocketAddress, PeerInfo],
-                          blacklistedPeers: Seq[InetAddress],
-                          sparkzContext: SparkzContext): Option[PeerInfo] = {
-        knownPeers.get(peerAddress)
-      }
-    }
-
-    case class RandomPeerExcluding(excludedPeers: Seq[Option[InetSocketAddress]]) extends GetPeers[Option[PeerInfo]] {
->>>>>>> f24ef770
       private val secureRandom = new SecureRandom()
 
       override def choose(peers: Map[InetSocketAddress, PeerDatabaseValue],
@@ -231,6 +208,38 @@
       }
     }
 
+    case class GetPeer(peerAddress: InetSocketAddress) extends GetPeers[Option[PeerDatabaseValue]] {
+      override def choose(peers: Map[InetSocketAddress, PeerDatabaseValue],
+                          blacklistedPeers: Seq[InetAddress],
+                          sparkzContext: SparkzContext): Option[PeerDatabaseValue] = {
+        peers.get(peerAddress)
+      }
+    }
+
+    case class RandomPeerExcluding(excludedPeers: Seq[Option[InetSocketAddress]]) extends GetPeers[Option[PeerInfo]] {
+      private val secureRandom = new SecureRandom()
+
+      override def choose(peers: Map[InetSocketAddress, PeerDatabaseValue],
+                          blacklistedPeers: Seq[InetAddress],
+                          sparkzContext: SparkzContext): Option[PeerInfo] = {
+        var response: Option[PeerInfo] = None
+
+        val highConfidencePeers = peers.filter(_._2.confidence == PeerConfidence.High)
+        val highConfidenceCandidates = highConfidencePeers.values.filterNot(goodCandidateFilter(excludedPeers, blacklistedPeers, _)).toSeq
+
+        if (highConfidenceCandidates.nonEmpty) {
+          response = Some(highConfidenceCandidates(secureRandom.nextInt(highConfidenceCandidates.size)).peerInfo)
+        } else {
+          val candidates = peers.values.filterNot(goodCandidateFilter(excludedPeers, blacklistedPeers, _)).toSeq
+
+          if (candidates.nonEmpty)
+            response = Some(candidates(secureRandom.nextInt(candidates.size)).peerInfo)
+        }
+
+        response
+      }
+    }
+
     case object GetBlacklistedPeers extends GetPeers[Seq[InetAddress]] {
 
       override def choose(peers: Map[InetSocketAddress, PeerDatabaseValue],
