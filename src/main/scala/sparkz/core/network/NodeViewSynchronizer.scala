--- conflicted
+++ resolved
@@ -95,12 +95,8 @@
 
   protected def broadcastModifierInv[M <: NodeViewModifier](m: M): Unit = {
     m.modifierTypeId match {
-<<<<<<< HEAD
       case Transaction.ModifierTypeId if deliveryTracker.slowMode =>
         deliveryTracker.putInRebroadcastQueue(m.id)
-=======
-      case Transaction.ModifierTypeId if deliveryTracker.slowMode => // will not broadcast due to the high load
->>>>>>> 5e04727d
       case _ =>
         val msg = Message(invSpec, Right(InvData(m.modifierTypeId, Seq(m.id))), None)
         networkControllerRef ! SendToNetwork(msg, Broadcast)
