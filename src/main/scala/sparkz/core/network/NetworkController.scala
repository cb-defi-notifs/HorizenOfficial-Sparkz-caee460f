package sparkz.core.network

import akka.actor._
import akka.io.Tcp._
import akka.io.{IO, Tcp}
import akka.pattern.ask
import akka.util.Timeout
import sparkz.core.app.{SparkzContext, Version}
import sparkz.core.network.NetworkController.ReceivableMessages.Internal.ConnectionToPeer
import sparkz.core.network.NodeViewSynchronizer.ReceivableMessages.{DisconnectedPeer, HandshakedPeer}
import sparkz.core.network.message.Message.MessageCode
import sparkz.core.network.message.{Message, MessageSpec}
import sparkz.core.network.peer.PeerManager.ReceivableMessages._
import sparkz.core.network.peer._
import sparkz.core.settings.NetworkSettings
import sparkz.core.utils.TimeProvider.Time
import sparkz.core.utils.{NetworkUtils, TimeProvider}
import sparkz.util.SparkzLogging

import java.net._
import scala.concurrent.ExecutionContext
import scala.concurrent.duration._
import scala.language.{existentials, postfixOps}
import scala.util.Try

/**
  * Control all network interaction
  * must be singleton
  */
class NetworkController(settings: NetworkSettings,
                        peerManagerRef: ActorRef,
                        sparkzContext: SparkzContext,
                        tcpManager: ActorRef
                       )(implicit ec: ExecutionContext) extends Actor with SparkzLogging {

  import NetworkController.ReceivableMessages._
  import PeerConnectionHandler.ReceivableMessages.CloseConnection
  import akka.actor.SupervisorStrategy._

  override val supervisorStrategy: OneForOneStrategy = OneForOneStrategy(
    maxNrOfRetries = NetworkController.ChildActorHandlingRetriesNr,
    withinTimeRange = 1.minute) {
    case _: ActorKilledException => Stop
    case _: DeathPactException => Stop
    case e: ActorInitializationException =>
      log.warn(s"Stopping child actor failed with: $e")
      Stop
    case e: Exception =>
      log.warn(s"Restarting child actor failed with: $e")
      Restart
  }

  private implicit val system: ActorSystem = context.system

  private implicit val timeout: Timeout = Timeout(settings.controllerTimeout.getOrElse(5 seconds))

  private var messageHandlers = Map.empty[MessageCode, ActorRef]

  private lazy val bindAddress = settings.bindAddress

  private var connections = Map.empty[InetSocketAddress, ConnectedPeer]
  private var unconfirmedConnections = Set.empty[InetSocketAddress]

  private val mySessionIdFeature = SessionIdPeerFeature(settings.magicBytes)
  /**
    * Storing timestamp of a last message got via p2p network.
    * Used to check whether connectivity is lost.
    */
  private var lastIncomingMessageTime: TimeProvider.Time = 0L

  //check own declared address for validity
  validateDeclaredAddress()

  log.info(s"Declared address: ${sparkzContext.externalNodeAddress}")

  //bind to listen incoming connections
  tcpManager ! Bind(self, bindAddress, options = Nil, pullMode = false)

  override def receive: Receive =
    bindingLogic orElse
      businessLogic orElse
      peerCommands orElse
      connectionEvents orElse
      interfaceCalls orElse
      nonsense

  private def bindingLogic: Receive = {
    case Bound(_) =>
      log.info("Successfully bound to the port " + settings.bindAddress.getPort)
      scheduleConnectionToPeer()
      scheduleDroppingDeadConnections()

    case CommandFailed(_: Bind) =>
      log.error("Network port " + settings.bindAddress.getPort + " already in use!")
      java.lang.System.exit(1) // Terminate node if port is in use
      context stop self
  }

  private def networkTime(): Time = sparkzContext.timeProvider.time()

  private def businessLogic: Receive = {
    //a message coming in from another peer
    case msg@Message(spec, _, Some(remote)) =>
      messageHandlers.get(spec.messageCode) match {
        case Some(handler) => handler ! msg // forward the message to the appropriate handler for processing
        case None => log.error(s"No handlers found for message $remote: " + spec.messageCode)
      }

      // Update last seen message timestamps, global and peer's, with the message timestamp
      val remoteAddress = remote.connectionId.remoteAddress
      connections.get(remoteAddress) match {
        case Some(cp) =>
          val now = networkTime()
          lastIncomingMessageTime = now
          cp.lastMessage = now
        case None => log.warn("Connection not found for a message got from: " + remoteAddress)
      }

    case SendToNetwork(message, sendingStrategy) =>
      filterConnections(sendingStrategy, message.spec.protocolVersion).foreach { connectedPeer =>
        connectedPeer.handlerRef ! message
      }

    case RegisterMessageSpecs(specs, handler) =>
      log.info(s"Registering handlers for ${specs.map(s => s.messageCode -> s.messageName)}")
      messageHandlers ++= specs.map(_.messageCode -> handler)
  }

  private def peerCommands: Receive = {
    case ConnectTo(peer) =>
      connectTo(peer)

    case DisconnectFrom(peer) =>
      log.info(s"Disconnected from ${peer.connectionId}")
      peer.handlerRef ! CloseConnection

    case PenalizePeer(peerAddress, penaltyType) =>
      penalize(peerAddress, penaltyType)

    case Blacklisted(peerAddress) =>
      closeConnection(peerAddress)
  }

  private def connectionEvents: Receive = {
    case Connected(remoteAddress, localAddress) if connectionForPeerAddress(remoteAddress).isEmpty =>
      val connectionDirection: ConnectionDirection =
        if (unconfirmedConnections.contains(remoteAddress)) Outgoing else Incoming
      val connectionId = ConnectionId(remoteAddress, localAddress, connectionDirection)
      log.info(s"Unconfirmed connection: ($remoteAddress, $localAddress) => $connectionId")
      if (connectionDirection.isOutgoing) createPeerConnectionHandler(connectionId, sender())
      else peerManagerRef ! ConfirmConnection(connectionId, sender())

    case Connected(remoteAddress, _) =>
      log.warn(s"Connection to peer $remoteAddress is already established")
      sender() ! Close

    case ConnectionConfirmed(connectionId, handlerRef) =>
      log.info(s"Connection confirmed to $connectionId")
      createPeerConnectionHandler(connectionId, handlerRef)

    case ConnectionDenied(connectionId, handlerRef) =>
      log.info(s"Incoming connection from ${connectionId.remoteAddress} denied")
      handlerRef ! Close

    case Handshaked(connectedPeer) =>
      handleHandshake(connectedPeer, sender())

    case f@CommandFailed(c: Connect) =>
      unconfirmedConnections -= c.remoteAddress
      f.cause match {
        case Some(t) => log.info("Failed to connect to : " + c.remoteAddress, t)
        case None => log.info("Failed to connect to : " + c.remoteAddress)
      }

      // If a message received from p2p within connection timeout,
      // connectivity is not lost thus we're removing the peer
      if (networkTime() - lastIncomingMessageTime < settings.connectionTimeout.toMillis) {
        peerManagerRef ! RemovePeer(c.remoteAddress)
      }

    case Terminated(ref) =>
      connectionForHandler(ref).foreach { connectedPeer =>
        val remoteAddress = connectedPeer.connectionId.remoteAddress
        connections -= remoteAddress
        unconfirmedConnections -= remoteAddress
        context.system.eventStream.publish(DisconnectedPeer(remoteAddress))
      }

    case _: ConnectionClosed =>
      log.info("Denied connection has been closed")

    case ConnectionToPeer(activeConnections, unconfirmedConnections) =>
      connectionToPeer(activeConnections, unconfirmedConnections)
  }

  //calls from API / application
  private def interfaceCalls: Receive = {
    case GetPeersStatus =>
      sender() ! PeersStatus(lastIncomingMessageTime, networkTime())

    case GetConnectedPeers =>
      sender() ! connections.values.filter(_.peerInfo.nonEmpty)

    case GetFilteredConnectedPeers(strategy, version) =>
      sender() ! filterConnections(strategy, version)

    case ShutdownNetwork =>
      log.info("Going to shutdown all connections & unbind port")
      filterConnections(Broadcast, Version.initial).foreach { connectedPeer =>
        connectedPeer.handlerRef ! CloseConnection
      }
      tcpManager ! Unbind
      context stop self
  }

  private def nonsense: Receive = {
    case CommandFailed(cmd: Command) =>
      log.info("Failed to execute command : " + cmd)

    case nonsense: Any =>
      log.warn(s"NetworkController: got unexpected input $nonsense")
  }

  /**
    * Schedule a periodic connection to a random known peer
    */
  private def scheduleConnectionToPeer(): Unit = {
    context.system.scheduler.scheduleWithFixedDelay(5.seconds, 5.seconds) {
      () => {
        if (connections.size < settings.maxConnections) {
          log.debug(s"Looking for a new random connection")
          connectionToPeer(connections, unconfirmedConnections)
        }
      }
    }
  }

  private def connectionToPeer(activeConnections: Map[InetSocketAddress, ConnectedPeer], unconfirmedConnections: Set[InetSocketAddress]): Unit = {
    val connectionsAddressSeq = activeConnections.values.flatMap(_.peerInfo).toSeq
    val unconfirmedConnectionsAddressSeq = unconfirmedConnections.map(connection => PeerInfo.fromAddress(connection)).toSeq
    val mergedSeq = connectionsAddressSeq ++ unconfirmedConnectionsAddressSeq
    val peersAddresses = mergedSeq.map(getPeerAddress)
    val randomPeerF = peerManagerRef ? RandomPeerExcluding(peersAddresses)
    randomPeerF.mapTo[Option[PeerInfo]].foreach {
      case Some(peerInfo) => self ! ConnectTo(peerInfo)
      case None => log.warn("Could not find a peer to connect to, skipping this connectionToPeer round")
    }
  }

  /**
    * Schedule a periodic dropping of connections which seem to be inactive
    */
  private def scheduleDroppingDeadConnections(): Unit = {
    context.system.scheduler.scheduleWithFixedDelay(60.seconds, 60.seconds) {
      () => {
        // Drop connections with peers if they seem to be inactive
        val now = networkTime()
        connections.values.foreach { cp =>
          val lastSeen = cp.lastMessage
          val timeout = settings.inactiveConnectionDeadline.toMillis
          val delta = now - lastSeen
          if (delta > timeout) {
            log.info(s"Dropping connection with ${cp.peerInfo}, last seen ${delta / 1000.0} seconds ago")
            cp.handlerRef ! CloseConnection
          }
        }
      }
    }
  }

  /**
    * Connect to peer
    *
    * @param peer - PeerInfo
    */
  private def connectTo(peer: PeerInfo): Unit = {
    log.info(s"Connecting to peer: $peer")
    getPeerAddress(peer) match {
      case Some(remote) =>
        if (connectionForPeerAddress(remote).isEmpty && !unconfirmedConnections.contains(remote)) {
          unconfirmedConnections += remote
          tcpManager ! Connect(
            remoteAddress = remote,
            options = Nil,
            timeout = Some(settings.connectionTimeout),
            pullMode = true
          )
        } else {
          log.warn(s"Connection to peer $remote is already established")
        }
      case None =>
        log.warn(s"Can't obtain remote address for peer $peer")
    }
  }

  /**
    * Creates a PeerConnectionHandler for the established connection
    *
    * @param connectionId - connection detailed info
    * @param connection   - connection ActorRef
    */
  private def createPeerConnectionHandler(connectionId: ConnectionId,
                                          connection: ActorRef): Unit = {
    log.info {
      connectionId.direction match {
        case Incoming =>
          s"New incoming connection from ${connectionId.remoteAddress} established (bound to local ${connectionId.localAddress})"
        case Outgoing =>
          s"New outgoing connection to ${connectionId.remoteAddress} established (bound to local ${connectionId.localAddress})"
      }
    }
    val isLocal = NetworkUtils.isLocalAddress(connectionId.remoteAddress.getAddress)
    val mandatoryFeatures = sparkzContext.features :+ mySessionIdFeature
    val peerFeatures = if (isLocal) {
      val la = new InetSocketAddress(connectionId.localAddress.getAddress, settings.bindAddress.getPort)
      val localAddrFeature = LocalAddressPeerFeature(la)
      mandatoryFeatures :+ localAddrFeature
    } else {
      mandatoryFeatures
    }
    val selfAddressOpt = getNodeAddressForPeer(connectionId.localAddress)

    if (selfAddressOpt.isEmpty)
      log.warn("Unable to define external address. Specify it manually in `sparkz.network.declaredAddress`.")

    val connectionDescription = ConnectionDescription(connection, connectionId, selfAddressOpt, peerFeatures)

    val handlerProps: Props = PeerConnectionHandlerRef.props(settings, self, peerManagerRef,
      sparkzContext, connectionDescription)

    val handler = context.actorOf(handlerProps) // launch connection handler
    context.watch(handler)
    val connectedPeer = ConnectedPeer(connectionId, handler, networkTime(), None)
    connections += connectionId.remoteAddress -> connectedPeer
    unconfirmedConnections -= connectionId.remoteAddress
  }

  private def handleHandshake(peerInfo: PeerInfo, peerHandlerRef: ActorRef): Unit = {
    connectionForHandler(peerHandlerRef).foreach { connectedPeer =>
      val remoteAddress = connectedPeer.connectionId.remoteAddress
      val peerAddress = peerInfo.peerSpec.address.getOrElse(remoteAddress)
      // Drop connection to self if occurred or peer already connected.
      // Decision whether connection is local or is from some other network is made
      // based on SessionIdPeerFeature if exists or in old way using isSelf() function
      val shouldDrop =
        connectionForPeerAddress(peerAddress).exists(_.handlerRef != peerHandlerRef) ||
        peerInfo.peerSpec.features.collectFirst {
          case SessionIdPeerFeature(networkMagic, sessionId) =>
            !networkMagic.sameElements(mySessionIdFeature.networkMagic) || sessionId == mySessionIdFeature.sessionId
        }.getOrElse(isSelf(remoteAddress))

      if (shouldDrop) {
        connectedPeer.handlerRef ! CloseConnection
        peerManagerRef ! RemovePeer(peerAddress)
        connections -= connectedPeer.connectionId.remoteAddress
      } else {
        peerManagerRef ! AddOrUpdatePeer(peerInfo)

        val updatedConnectedPeer = connectedPeer.copy(peerInfo = Some(peerInfo))
        connections += remoteAddress -> updatedConnectedPeer
        context.system.eventStream.publish(HandshakedPeer(updatedConnectedPeer))
      }
    }
  }

  /**
    * Returns connections filtered by given SendingStrategy and Version.
    * Exclude all connections with lower version and apply sendingStrategy to remaining connected peers
    *
    * @param sendingStrategy - SendingStrategy
    * @param version         - minimal version required
    * @return sequence of ConnectedPeer instances according SendingStrategy
    */
  private def filterConnections(sendingStrategy: SendingStrategy, version: Version): Seq[ConnectedPeer] = {
    sendingStrategy.choose(connections.values.toSeq.filter(_.peerInfo.exists(_.peerSpec.protocolVersion >= version)))
  }

  /**
    * Returns connection for given PeerConnectionHandler ActorRef
    *
    * @param handler ActorRef on PeerConnectionHandler actor
    * @return Some(ConnectedPeer) when the connection exists for this handler, and None otherwise
    */
  private def connectionForHandler(handler: ActorRef) = {
    connections.values.find { connectedPeer =>
      connectedPeer.handlerRef == handler
    }
  }

  /**
    * Returns connection for given address of the peer
    *
    * @param peerAddress - socket address of peer
    * @return Some(ConnectedPeer) when the connection exists for this peer, and None otherwise
    */
  private def connectionForPeerAddress(peerAddress: InetSocketAddress): Option[ConnectedPeer] = {
    connections.values.find { connectedPeer =>
      connectedPeer.connectionId.remoteAddress == peerAddress ||
        connectedPeer.peerInfo.exists(peerInfo => getPeerAddress(peerInfo).contains(peerAddress))
    }
  }

  /**
    * Checks the node owns the address
    */
  private def isSelf(peerAddress: InetSocketAddress): Boolean = {
    NetworkUtils.isSelf(peerAddress, bindAddress, sparkzContext.externalNodeAddress)
  }

  /**
    * Returns local address of peer for local connections and WAN address of peer for
    * external connections.
    *
    * @param peer - known information about peer
    * @return socket address of the peer
    */
  private def getPeerAddress(peer: PeerInfo): Option[InetSocketAddress] = {
    (peer.peerSpec.localAddressOpt, peer.peerSpec.declaredAddress) match {
      case (Some(localAddr), _) =>
        Some(localAddr)

      case _ => peer.peerSpec.declaredAddress
    }
  }

  /**
    * Returns the node address reachable from Internet
    *
    * @param localSocketAddress - local socket address of the connection to the peer
    * @return - socket address of the node
    */
  private def getNodeAddressForPeer(localSocketAddress: InetSocketAddress) = {
    val localAddr = localSocketAddress.getAddress
    sparkzContext.externalNodeAddress match {
      case Some(extAddr) =>
        Some(extAddr)

      case None =>
        if (!NetworkUtils.isLocalAddress(localAddr) && localSocketAddress.getPort == settings.bindAddress.getPort) {
          Some(localSocketAddress)
        } else {
          val listenAddrs = NetworkUtils.getListenAddresses(settings.bindAddress)
            .filterNot(addr => NetworkUtils.isLocalAddress(addr.getAddress))

          listenAddrs.find(addr => localAddr == addr.getAddress).orElse(listenAddrs.headOption)
        }
    }
  }

  private def validateDeclaredAddress(): Unit = {
    if (!settings.localOnly) {
      settings.declaredAddress.foreach { mySocketAddress =>
        Try {
          val uri = new URI("http://" + mySocketAddress)
          val myHost = uri.getHost
          val myAddress = InetAddress.getAllByName(myHost)

          val listenAddresses = NetworkUtils.getListenAddresses(bindAddress)
<<<<<<< HEAD
          val upnpAddress = sparkzContext.upnpGateway.map(_.externalAddress)

          val valid = listenAddresses.exists(addr => myAddress.contains(addr.getAddress)) || upnpAddress.exists(myAddress.contains)
=======
          val valid = listenAddresses.exists(myAddress.contains)
>>>>>>> 9195720c

          if (!valid) {
            log.error(
              s"""Declared address validation failed:
                 | $mySocketAddress not match any of the listening address: $listenAddresses""".stripMargin)
          }
        } recover { case t: Throwable =>
          log.error("Declared address validation failed: ", t)
        }
      }
    }
  }

  private def closeConnection(peerAddress: InetSocketAddress): Unit =
    connections.get(peerAddress).foreach { peer =>
      connections = connections.filterNot { case (address, _) => // clear all connections related to banned peer ip
        Option(peer.connectionId.remoteAddress.getAddress).exists(Option(address.getAddress).contains(_))
      }
      peer.handlerRef ! CloseConnection
    }

  /**
    * Register a new penalty for given peer address.
    */
  private def penalize(peerAddress: InetSocketAddress, penaltyType: PenaltyType): Unit =
    peerManagerRef ! PeerManager.ReceivableMessages.Penalize(peerAddress, penaltyType)

}

object NetworkController {

  val ChildActorHandlingRetriesNr: Int = 10

  object ReceivableMessages {

    case class Handshaked(peer: PeerInfo)

    case class RegisterMessageSpecs(specs: Seq[MessageSpec[_]], handler: ActorRef)

    case class SendToNetwork(message: Message[_], sendingStrategy: SendingStrategy)

    case object ShutdownNetwork

    case class ConnectTo(peer: PeerInfo)

    case class DisconnectFrom(peer: ConnectedPeer)

    case class PenalizePeer(address: InetSocketAddress, penaltyType: PenaltyType)

    case class GetFilteredConnectedPeers(sendingStrategy: SendingStrategy, version: Version)

    case object GetConnectedPeers

    /**
      * Get p2p network status
      */
    case object GetPeersStatus

    private[network] object Internal {
      case class ConnectionToPeer(activeConnections: Map[InetSocketAddress, ConnectedPeer], unconfirmedConnections: Set[InetSocketAddress])
    }

  }

}

object NetworkControllerRef {
  def props(settings: NetworkSettings,
            peerManagerRef: ActorRef,
            sparkzContext: SparkzContext,
            tcpManager: ActorRef)(implicit ec: ExecutionContext): Props = {
    Props(new NetworkController(settings, peerManagerRef, sparkzContext, tcpManager))
  }

  def apply(settings: NetworkSettings,
            peerManagerRef: ActorRef,
            sparkzContext: SparkzContext)
           (implicit system: ActorSystem, ec: ExecutionContext): ActorRef = {
    system.actorOf(
      props(settings, peerManagerRef, sparkzContext, IO(Tcp))
    )
  }

  def apply(name: String,
            settings: NetworkSettings,
            peerManagerRef: ActorRef,
            sparkzContext: SparkzContext,
            tcpManager: ActorRef)
           (implicit system: ActorSystem, ec: ExecutionContext): ActorRef = {
    system.actorOf(
      props(settings, peerManagerRef, sparkzContext, tcpManager),
      name)
  }

  def apply(name: String,
            settings: NetworkSettings,
            peerManagerRef: ActorRef,
            sparkzContext: SparkzContext)
           (implicit system: ActorSystem, ec: ExecutionContext): ActorRef = {

    system.actorOf(
      props(settings, peerManagerRef, sparkzContext, IO(Tcp)),
      name)
  }

}<|MERGE_RESOLUTION|>--- conflicted
+++ resolved
@@ -456,13 +456,7 @@
           val myAddress = InetAddress.getAllByName(myHost)
 
           val listenAddresses = NetworkUtils.getListenAddresses(bindAddress)
-<<<<<<< HEAD
-          val upnpAddress = sparkzContext.upnpGateway.map(_.externalAddress)
-
-          val valid = listenAddresses.exists(addr => myAddress.contains(addr.getAddress)) || upnpAddress.exists(myAddress.contains)
-=======
-          val valid = listenAddresses.exists(myAddress.contains)
->>>>>>> 9195720c
+          val valid = listenAddresses.exists(addr => myAddress.contains(addr.getAddress))
 
           if (!valid) {
             log.error(
