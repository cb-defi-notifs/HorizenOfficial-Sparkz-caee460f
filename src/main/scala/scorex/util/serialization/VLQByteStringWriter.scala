package scorex.util.serialization

import java.nio.ByteOrder

import akka.util.ByteString

class VLQByteStringWriter extends VLQWriter {
  override type CH = ByteString
  private implicit val byteOrder: ByteOrder = ByteOrder.BIG_ENDIAN

  @inline
  override def newWriter(): Writer.Aux[CH] = {
    new VLQByteStringWriter()
  }

  private val builder = ByteString.createBuilder

  @inline
  override def length(): Int = builder.length

  @inline
  override def putChunk(byteString: ByteString): this.type = {
    builder.append(byteString)
    this
  }

  @inline
  override def put(x: Byte): this.type = {
    builder.putByte(x)
    this
  }

  @inline
  override def putBoolean(x: Boolean): this.type = {
    val byte: Byte = if (x) 0x01 else 0x00
    builder.putByte(byte)
    this
  }

<<<<<<< HEAD
=======
  def putBytes(xs: Array[Byte],
                        offset: Int,
                        length: Int): VLQByteStringWriter.this.type = {
    builder.putBytes(xs, offset, length)
    this
  }

>>>>>>> 69b8b718
  @inline
  override def putBytes(xs: Array[Byte]): this.type = {
    builder.putBytes(xs)
    this
  }

  @inline
  override def result(): ByteString = {
    builder.result()
  }

  @inline override def toBytes: Array[Byte] = {
    builder.result().toArray
  }
}<|MERGE_RESOLUTION|>--- conflicted
+++ resolved
@@ -37,8 +37,6 @@
     this
   }
 
-<<<<<<< HEAD
-=======
   def putBytes(xs: Array[Byte],
                         offset: Int,
                         length: Int): VLQByteStringWriter.this.type = {
@@ -46,7 +44,6 @@
     this
   }
 
->>>>>>> 69b8b718
   @inline
   override def putBytes(xs: Array[Byte]): this.type = {
     builder.putBytes(xs)
