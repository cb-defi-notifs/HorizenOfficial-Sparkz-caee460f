--- conflicted
+++ resolved
@@ -62,25 +62,7 @@
   protected var historyReaderOpt: Option[HR] = None
   protected var mempoolReaderOpt: Option[MR] = None
 
-<<<<<<< HEAD
-  def readers: Option[(HR, MR)] = historyReaderOpt.flatMap(h => mempoolReaderOpt.map(mp => (h, mp)))
-
-  override def preStart(): Unit = {
-    //register as a handler for synchronization-specific types of messages
-    val messageSpecs = Seq(invSpec, requestModifierSpec, ModifiersSpec, syncInfoSpec)
-    networkControllerRef ! RegisterMessagesHandler(messageSpecs, self)
-
-    //register as a listener for peers got connected (handshaked) or disconnected
-    val pmEvents = Seq(
-      PeerManager.HandshakedEvent,
-      PeerManager.DisconnectedEvent
-    )
-    networkControllerRef ! SubscribePeerManagerEvent(pmEvents)
-
-=======
   private def readersOpt: Option[(HR, MR)] = historyReaderOpt.flatMap(h => mempoolReaderOpt.map(mp => (h, mp)))
->>>>>>> f06d58cd
-
 
   protected def broadcastModifierInv[M <: NodeViewModifier](m: M): Unit = {
     val msg = Message(invSpec, Right(m.modifierTypeId -> Seq(m.id)), None)
@@ -164,7 +146,7 @@
 
   // Send history extension to the (less developed) peer 'remote' which does not have it.
   def sendExtension(remote: ConnectedPeer,
-                    status: HistoryComparisonResult.Value,
+                    status: HistoryComparisonResult,
                     extOpt: Option[Seq[(ModifierTypeId, ModifierId)]]): Unit = extOpt match {
     case None => log.warn(s"extOpt is empty for: $remote. Its status is: $status.")
     case Some(ext) =>
@@ -312,8 +294,8 @@
 
     //register as a listener for peers got connected (handshaked) or disconnected
     val pmEvents = Seq(
-      PeerManager.EventType.Handshaked,
-      PeerManager.EventType.Disconnected
+      PeerManager.HandshakedEvent,
+      PeerManager.DisconnectedEvent
     )
     networkControllerRef ! SubscribePeerManagerEvent(pmEvents)
 
@@ -361,13 +343,7 @@
                              modifierTypeId: ModifierTypeId,
                              modifierId: ModifierId)
     case class OtherNodeSyncingStatus[SI <: SyncInfo](remote: ConnectedPeer,
-<<<<<<< HEAD
                                                       status: History.HistoryComparisonResult,
-                                                      remoteSyncInfo: SI,
-                                                      localSyncInfo: SI,
-=======
-                                                      status: History.HistoryComparisonResult.Value,
->>>>>>> f06d58cd
                                                       extension: Option[Seq[(ModifierTypeId, ModifierId)]])
     trait PeerManagerEvent
     case class HandshakedPeer(remote: ConnectedPeer) extends PeerManagerEvent
