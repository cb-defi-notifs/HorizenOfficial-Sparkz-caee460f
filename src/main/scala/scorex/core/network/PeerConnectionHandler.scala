package scorex.core.network

import java.net.InetSocketAddress

import akka.actor.{Actor, ActorRef, ActorSystem, Cancellable, Props, SupervisorStrategy}
import akka.io.Tcp
import akka.io.Tcp._
import akka.util.{ByteString, CompactByteString}
import scorex.core.app.{ScorexContext, Version}
import scorex.core.network.NetworkController.ReceivableMessages.Handshaked
import scorex.core.network.PeerFeature.Serializers
<<<<<<< HEAD
import scorex.core.network.message.{HandshakeSpec, MessageSerializer}
import scorex.core.network.peer.PeerInfo
import scorex.core.network.peer.PeerManager.ReceivableMessages.{AddToBlacklist, RemovePeer}
import scorex.core.serialization.Serializer
=======
import scorex.core.network.message.{Message, MessageSerializer, MessageSpec}
import scorex.core.network.peer.PeerInfo
import scorex.core.network.peer.PeerManager.ReceivableMessages.AddToBlacklist
import scorex.core.serialization.ScorexSerializer
>>>>>>> bd8c742e
import scorex.core.settings.NetworkSettings
import scorex.util.ScorexLogging

import scala.annotation.tailrec
import scala.concurrent.ExecutionContext
import scala.concurrent.duration._
import scala.util.{Failure, Random, Success}


sealed trait ConnectionType

case object Incoming extends ConnectionType

case object Outgoing extends ConnectionType

/**
  * Peer connected to our node
  *
  * @param remote - connection address
  * @param handlerRef - reference to PeerConnectionHandler that is responsible for communication with this peer
  * @param peerInfo - information about this peer. May be None if peer is connected, but is not handshaked yet
  */
case class ConnectedPeer(remote: InetSocketAddress,
                         handlerRef: ActorRef,
                         peerInfo: Option[PeerInfo]) {

  override def hashCode(): Int = remote.hashCode()

  override def equals(obj: Any): Boolean = obj match {
    case p: ConnectedPeer => p.remote == this.remote && peerInfo == this.peerInfo
    case _ => false
  }

  override def toString: String = s"ConnectedPeer($remote)"
}

case object Ack extends Event


case class ConnectionDescription(connection: ActorRef,
                                 direction: ConnectionType,
                                 ownSocketAddress: Option[InetSocketAddress],
                                 remote: InetSocketAddress,
                                 localFeatures: Seq[PeerFeature])

class PeerConnectionHandler(val settings: NetworkSettings,
                            networkControllerRef: ActorRef,
                            peerManagerRef: ActorRef,
                            scorexContext: ScorexContext,
                            connectionDescription: ConnectionDescription
                           )(implicit ec: ExecutionContext)
  extends Actor with ScorexLogging {

  import PeerConnectionHandler.ReceivableMessages._

  private val connection = connectionDescription.connection
  private val direction = connectionDescription.direction
  private val ownSocketAddress = connectionDescription.ownSocketAddress
  private val remote = connectionDescription.remote
  private val localFeatures = connectionDescription.localFeatures

  private val featureSerializers: Serializers = {
    localFeatures.map(f => f.featureId -> (f.serializer: ScorexSerializer[_ <: PeerFeature])).toMap
  }

  private val handshakeSerializer = new HandshakeSpec(featureSerializers)
  private val messageSerializer = new MessageSerializer(scorexContext.messageSpecs, settings.magicBytes)

  // there is no recovery for broken connections
  override val supervisorStrategy: SupervisorStrategy = SupervisorStrategy.stoppingStrategy

  private var selfPeer: Option[ConnectedPeer] = None

  private var handshakeTimeoutCancellableOpt: Option[Cancellable] = None

  private var chunksBuffer: ByteString = CompactByteString()

  override def preStart: Unit = {
    context watch connection
    connection ! Register(self, keepOpenOnPeerClosed = false, useResumeWriting = true)
    connection ! ResumeReading

    context.become(handshaking)
  }

  override def receive: Receive = reportStrangeInput

  override def postStop(): Unit = log.info(s"Peer handler to $remote destroyed")

  private def handshaking: Receive = {
    handshakeTimeoutCancellableOpt = Some(context.system.scheduler.scheduleOnce(settings.handshakeTimeout)
    (self ! HandshakeTimeout))
    val hb = handshakeSerializer.toBytes(createHandshakeMessage())
    connection ! Tcp.Write(ByteString(hb))
    log.info(s"Handshake sent to $remote")

    receiveAndHandleHandshake { receivedHandshake =>
      log.info(s"Got a Handshake from $remote")

      val peerInfo = PeerInfo(
        receivedHandshake.peerData,
        scorexContext.timeProvider.time(),
        Some(direction)
      )
      val peer = ConnectedPeer(remote, self, Some(peerInfo))
      selfPeer = Some(peer)

      networkControllerRef ! Handshaked(peerInfo)
      handshakeTimeoutCancellableOpt.map(_.cancel())
      connection ! ResumeReading
      context become workingCycle
    } orElse handshakeTimeout orElse processErrors("Handshaking")
  }

  private def workingCycle: Receive =
    workingCycleLocalInterface orElse
      workingCycleRemoteInterface orElse
      processErrors("WorkingCycle") orElse
      reportStrangeInput

  private def createHandshakeMessage() = {
    Handshake(settings.agentName,
      Version(settings.appVersion),
      settings.nodeName,
      ownSocketAddress,
      localFeatures,
      scorexContext.timeProvider.time()
    )
  }

  private def receiveAndHandleHandshake(handler: Handshake => Unit): Receive = {
    case Received(data) =>
      handshakeSerializer.parseBytesTry(data.toArray) match {
        case Success(handshake) =>
          handler(handshake)

        case Failure(t) =>
          log.info(s"Error during parsing a handshake", t)
          //todo: blacklist?
          selfPeer.foreach(c => peerManagerRef ! RemovePeer(c.remote))
          self ! CloseConnection
      }
  }

  private def processErrors(stateName: String): Receive = {
    case c: CommandFailed =>
      c.cmd match {
        case w: Write =>
          log.warn(s"$c: Failed to write ${w.data.length} bytes to $remote in state $stateName")
          //      peerManager ! AddToBlacklist(remote)
          connection ! Close
          connection ! ResumeReading
          connection ! ResumeWriting
        case _ =>
          log.warn(s"$c: Failed to execute command to $remote in state $stateName")
          connection ! ResumeReading
      }

    case cc: ConnectionClosed =>
      log.info("Connection closed to : " + remote + ": " + cc.getErrorCause + s" in state $stateName")
      context stop self

    case CloseConnection =>
      log.info(s"Enforced to abort communication with: " + remote + s" in state $stateName")
      connection ! Close

  }

  private def handshakeTimeout: Receive = {
    case HandshakeTimeout =>
      log.info(s"Handshake timeout with $remote, going to drop the connection")
      self ! CloseConnection
  }

  def workingCycleLocalInterface: Receive = {
    case msg: message.Message[_] =>
      def sendOutMessage() {
        log.info("Send message " + msg.spec + " to " + remote)
        connection ! Write(messageSerializer.serialize(msg))
      }

      //simulating network delays
      settings.addedMaxDelay match {
        case Some(delay) =>
          context.system.scheduler.scheduleOnce(Random.nextInt(delay.toMillis.toInt).millis)(sendOutMessage())
        case None =>
          sendOutMessage()
      }

    case Blacklist =>
      log.info(s"Going to blacklist " + remote)
      peerManagerRef ! AddToBlacklist(remote)
      connection ! Close
  }

  def workingCycleRemoteInterface: Receive = {
    case Received(data) =>

      chunksBuffer ++= data

      @tailrec
      def process(): Unit = {
        messageSerializer.deserialize(chunksBuffer, selfPeer) match {
          case Success(Some(message)) =>
            log.info("Received message " + message.spec + " from " + remote)
            networkControllerRef ! message
            chunksBuffer = chunksBuffer.drop(message.messageLength)
            process()
          case Success(None) =>
          case Failure(e) => log.info(s"Corrupted data from ${remote.toString}: ${e.getMessage}")
        }
      }

      process()
      connection ! ResumeReading
  }

  private def reportStrangeInput: Receive = {
    case nonsense: Any =>
      log.warn(s"Strange input for PeerConnectionHandler: $nonsense")
  }
}

object PeerConnectionHandler {

  object ReceivableMessages {

    private[PeerConnectionHandler] object HandshakeDone

    case object StartInteraction

    case object HandshakeTimeout

    case object CloseConnection

    case object Blacklist

  }

}

object PeerConnectionHandlerRef {
  def props(settings: NetworkSettings,
            networkControllerRef: ActorRef,
            peerManagerRef: ActorRef,
            scorexContext: ScorexContext,
            connectionDescription: ConnectionDescription
           )(implicit ec: ExecutionContext): Props =
    Props(new PeerConnectionHandler(settings, networkControllerRef, peerManagerRef, scorexContext, connectionDescription))

  def apply(settings: NetworkSettings,
            networkControllerRef: ActorRef,
            peerManagerRef: ActorRef,
            scorexContext: ScorexContext,
            connectionDescription: ConnectionDescription)
           (implicit system: ActorSystem, ec: ExecutionContext): ActorRef =
    system.actorOf(props(settings, networkControllerRef, peerManagerRef, scorexContext, connectionDescription))

  def apply(name: String,
            settings: NetworkSettings,
            networkControllerRef: ActorRef,
            peerManagerRef: ActorRef,
            scorexContext: ScorexContext,
            connectionDescription: ConnectionDescription)
           (implicit system: ActorSystem, ec: ExecutionContext): ActorRef =
    system.actorOf(props(settings, networkControllerRef, peerManagerRef, scorexContext, connectionDescription), name)
}<|MERGE_RESOLUTION|>--- conflicted
+++ resolved
@@ -9,17 +9,10 @@
 import scorex.core.app.{ScorexContext, Version}
 import scorex.core.network.NetworkController.ReceivableMessages.Handshaked
 import scorex.core.network.PeerFeature.Serializers
-<<<<<<< HEAD
 import scorex.core.network.message.{HandshakeSpec, MessageSerializer}
 import scorex.core.network.peer.PeerInfo
 import scorex.core.network.peer.PeerManager.ReceivableMessages.{AddToBlacklist, RemovePeer}
-import scorex.core.serialization.Serializer
-=======
-import scorex.core.network.message.{Message, MessageSerializer, MessageSpec}
-import scorex.core.network.peer.PeerInfo
-import scorex.core.network.peer.PeerManager.ReceivableMessages.AddToBlacklist
 import scorex.core.serialization.ScorexSerializer
->>>>>>> bd8c742e
 import scorex.core.settings.NetworkSettings
 import scorex.util.ScorexLogging
 
@@ -38,9 +31,9 @@
 /**
   * Peer connected to our node
   *
-  * @param remote - connection address
+  * @param remote     - connection address
   * @param handlerRef - reference to PeerConnectionHandler that is responsible for communication with this peer
-  * @param peerInfo - information about this peer. May be None if peer is connected, but is not handshaked yet
+  * @param peerInfo   - information about this peer. May be None if peer is connected, but is not handshaked yet
   */
 case class ConnectedPeer(remote: InetSocketAddress,
                          handlerRef: ActorRef,
