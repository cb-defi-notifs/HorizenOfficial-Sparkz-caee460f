--- conflicted
+++ resolved
@@ -68,11 +68,7 @@
   private val localFeatures = connectionDescription.localFeatures
 
   private val featureSerializers: Serializers = {
-<<<<<<< HEAD
-    localFeatures.map(f => f.featureId -> f.serializer).toMap
-=======
     localFeatures.map(f => f.featureId -> (f.serializer: Serializer[_ <: PeerFeature])).toMap
->>>>>>> d1198271
   }
 
   private val handshakeSerializer = new HandshakeSerializer(featureSerializers, settings.maxHandshakeSize)
