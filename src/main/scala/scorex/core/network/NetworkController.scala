package scorex.core.network

import java.net._

import akka.actor._
import akka.io.Tcp._
import akka.io.{IO, Tcp}
import akka.pattern.ask
import akka.util.Timeout
import scorex.core.api.http.PeersApiRoute.PeersStatusResponse
import scorex.core.app.{ScorexContext, Version}
import scorex.core.network.NodeViewSynchronizer.ReceivableMessages.{DisconnectedPeer, HandshakedPeer}
import scorex.core.network.message.Message.MessageCode
import scorex.core.network.message.{Message, MessageSpec}
import scorex.core.network.peer.PeerManager.ReceivableMessages._
import scorex.core.network.peer.{LocalAddressPeerFeature, PeerInfo, PeerManager, PeersStatus, PenaltyType}
import scorex.core.settings.NetworkSettings
import scorex.core.utils.TimeProvider.Time
import scorex.core.utils.{NetworkUtils, TimeProvider}
import scorex.util.ScorexLogging

import scala.concurrent.ExecutionContext
import scala.concurrent.duration._
import scala.language.{existentials, postfixOps}
import scala.util.Try

/**
  * Control all network interaction
  * must be singleton
  */
class NetworkController(settings: NetworkSettings,
                        peerManagerRef: ActorRef,
                        scorexContext: ScorexContext,
                        tcpManager: ActorRef
                       )(implicit ec: ExecutionContext) extends Actor with ScorexLogging {

  import NetworkController.ReceivableMessages._
  import PeerConnectionHandler.ReceivableMessages.CloseConnection
  import akka.actor.SupervisorStrategy._

  override val supervisorStrategy: OneForOneStrategy = OneForOneStrategy(
      maxNrOfRetries = NetworkController.ChildActorHandlingRetriesNr,
      withinTimeRange = 1.minute) {
        case _: ActorKilledException => Stop
        case _: DeathPactException => Stop
        case e: ActorInitializationException =>
          log.warn(s"Stopping child actor failed with: $e")
          Stop
        case e: Exception =>
          log.warn(s"Restarting child actor failed with: $e")
          Restart
      }

  private implicit val system: ActorSystem = context.system

  private implicit val timeout: Timeout = Timeout(settings.controllerTimeout.getOrElse(5 seconds))

  private var messageHandlers = Map.empty[MessageCode, ActorRef]

  private lazy val bindAddress = settings.bindAddress

  private var connections = Map.empty[InetSocketAddress, ConnectedPeer]
  private var unconfirmedConnections = Set.empty[InetSocketAddress]

  /**
    * Storing timestamp of a last message got via p2p network.
    * Used to check whether connectivity is lost.
    */
  private var lastIncomingMessageTime : TimeProvider.Time = 0L

  //check own declared address for validity
  validateDeclaredAddress()

  log.info(s"Declared address: ${scorexContext.externalNodeAddress}")

  //bind to listen incoming connections
  tcpManager ! Bind(self, bindAddress, options = Nil, pullMode = false)

  override def receive: Receive =
    bindingLogic orElse
      businessLogic orElse
      peerCommands orElse
      connectionEvents orElse
      interfaceCalls orElse
      nonsense

  private def bindingLogic: Receive = {
    case Bound(_) =>
      log.info("Successfully bound to the port " + settings.bindAddress.getPort)
      scheduleConnectionToPeer()
      scheduleDroppingDeadConnections()

    case CommandFailed(_: Bind) =>
      log.error("Network port " + settings.bindAddress.getPort + " already in use!")
      java.lang.System.exit(1) // Terminate node if port is in use
      context stop self
  }

  private def networkTime(): Time = scorexContext.timeProvider.time()

  private def businessLogic: Receive = {
    //a message coming in from another peer
    case msg@Message(spec, _, Some(remote)) =>
      messageHandlers.get(spec.messageCode) match {
        case Some(handler) => handler ! msg // forward the message to the appropriate handler for processing
        case None => log.error(s"No handlers found for message $remote: " + spec.messageCode)
      }

      // Update last seen message timestamps, global and peer's, with the message timestamp
      val remoteAddress = remote.connectionId.remoteAddress
      connections.get(remoteAddress) match {
        case Some(cp) =>
          val now = networkTime()
          lastIncomingMessageTime = now
          cp.lastMessage = now
        case None => log.warn("Connection not found for a message got from: " + remoteAddress)
      }

    case SendToNetwork(message, sendingStrategy) =>
      filterConnections(sendingStrategy, message.spec.protocolVersion).foreach { connectedPeer =>
        connectedPeer.handlerRef ! message
      }

    case RegisterMessageSpecs(specs, handler) =>
      log.info(s"Registering handlers for ${specs.map(s => s.messageCode -> s.messageName)}")
      messageHandlers ++= specs.map(_.messageCode -> handler)
  }

  private def peerCommands: Receive = {
    case ConnectTo(peer) =>
      connectTo(peer)

    case DisconnectFrom(peer) =>
      log.info(s"Disconnected from ${peer.connectionId}")
      peer.handlerRef ! CloseConnection

    case PenalizePeer(peerAddress, penaltyType) =>
      penalize(peerAddress, penaltyType)

    case Blacklisted(peerAddress) =>
      closeConnection(peerAddress)
  }

  private def connectionEvents: Receive = {
    case Connected(remoteAddress, localAddress) if connectionForPeerAddress(remoteAddress).isEmpty =>
      val connectionDirection: ConnectionDirection =
        if (unconfirmedConnections.contains(remoteAddress)) Outgoing else Incoming
      val connectionId = ConnectionId(remoteAddress, localAddress, connectionDirection)
      log.info(s"Unconfirmed connection: ($remoteAddress, $localAddress) => $connectionId")
      if (connectionDirection.isOutgoing) createPeerConnectionHandler(connectionId, sender())
      else peerManagerRef ! ConfirmConnection(connectionId, sender())

    case Connected(remoteAddress, _) =>
      log.warn(s"Connection to peer $remoteAddress is already established")
      sender() ! Close

    case ConnectionConfirmed(connectionId, handlerRef) =>
      log.info(s"Connection confirmed to $connectionId")
      createPeerConnectionHandler(connectionId, handlerRef)

    case ConnectionDenied(connectionId, handlerRef) =>
      log.info(s"Incoming connection from ${connectionId.remoteAddress} denied")
      handlerRef ! Close

    case Handshaked(connectedPeer) =>
      handleHandshake(connectedPeer, sender())

    case f@CommandFailed(c: Connect) =>
      unconfirmedConnections -= c.remoteAddress
      f.cause match {
        case Some(t) => log.info("Failed to connect to : " + c.remoteAddress, t)
        case None => log.info("Failed to connect to : " + c.remoteAddress)
      }

      // If a message received from p2p within connection timeout,
      // connectivity is not lost thus we're removing the peer
      if(networkTime() - lastIncomingMessageTime < settings.connectionTimeout.toMillis) {
        peerManagerRef ! RemovePeer(c.remoteAddress)
      }

    case Terminated(ref) =>
      connectionForHandler(ref).foreach { connectedPeer =>
        val remoteAddress = connectedPeer.connectionId.remoteAddress
        connections -= remoteAddress
        unconfirmedConnections -= remoteAddress
        context.system.eventStream.publish(DisconnectedPeer(remoteAddress))
      }

    case _: ConnectionClosed =>
      log.info("Denied connection has been closed")
  }

  //calls from API / application
  private def interfaceCalls: Receive = {
    case GetPeersStatus =>
<<<<<<< HEAD
      sender() ! PeersStatus(lastIncomingMessage, scorexContext.timeProvider.time())
=======
      sender() ! PeersStatusResponse(lastIncomingMessageTime, networkTime())
>>>>>>> 257cd968

    case GetConnectedPeers =>
      sender() ! connections.values.filter(_.peerInfo.nonEmpty)

    case ShutdownNetwork =>
      log.info("Going to shutdown all connections & unbind port")
      filterConnections(Broadcast, Version.initial).foreach { connectedPeer =>
        connectedPeer.handlerRef ! CloseConnection
      }
      self ! Unbind
      context stop self
  }

  private def nonsense: Receive = {
    case CommandFailed(cmd: Command) =>
      log.info("Failed to execute command : " + cmd)

    case nonsense: Any =>
      log.warn(s"NetworkController: got unexpected input $nonsense")
  }

  /**
    * Schedule a periodic connection to a random known peer
    */
  private def scheduleConnectionToPeer(): Unit = {
    context.system.scheduler.schedule(5.seconds, 5.seconds) {
      if (connections.size < settings.maxConnections) {
        log.debug(s"Looking for a new random connection")
        val randomPeerF = peerManagerRef ? RandomPeerExcluding(connections.values.flatMap(_.peerInfo).toSeq)
        randomPeerF.mapTo[Option[PeerInfo]].foreach { peerInfoOpt =>
          peerInfoOpt.foreach(peerInfo => self ! ConnectTo(peerInfo))
        }
      }
    }
  }

  /**
    * Schedule a periodic dropping of connections which seem to be inactive
    */
  private def scheduleDroppingDeadConnections(): Unit = {
    context.system.scheduler.schedule(60.seconds, 60.seconds) {
      // Drop connections with peers if they seem to be inactive
      val now = networkTime()
      connections.values.foreach { cp =>
        val lastSeen = cp.lastMessage
        val timeout = settings.inactiveConnectionDeadline.toMillis
        val delta = now - lastSeen
        if (delta > timeout) {
          log.info(s"Dropping connection with ${cp.peerInfo}, last seen ${delta / 1000.0} seconds ago")
          cp.handlerRef ! CloseConnection
        }
      }
    }
  }

  /**
    * Connect to peer
    *
    * @param peer - PeerInfo
    */
  private def connectTo(peer: PeerInfo): Unit = {
    log.info(s"Connecting to peer: $peer")
    getPeerAddress(peer) match {
      case Some(remote) =>
        if (connectionForPeerAddress(remote).isEmpty && !unconfirmedConnections.contains(remote)) {
          unconfirmedConnections += remote
          tcpManager ! Connect(
            remoteAddress = remote,
            options = Nil,
            timeout = Some(settings.connectionTimeout),
            pullMode = true
          )
        } else {
          log.warn(s"Connection to peer $remote is already established")
        }
      case None =>
        log.warn(s"Can't obtain remote address for peer $peer")
    }
  }

  /**
    * Creates a PeerConnectionHandler for the established connection
    *
    * @param connectionId - connection detailed info
    * @param connection - connection ActorRef
    */
  private def createPeerConnectionHandler(connectionId: ConnectionId,
                                          connection: ActorRef): Unit = {
    log.info {
      connectionId.direction match {
        case Incoming =>
          s"New incoming connection from ${connectionId.remoteAddress} established (bound to local ${connectionId.localAddress})"
        case Outgoing =>
          s"New outgoing connection to ${connectionId.remoteAddress} established (bound to local ${connectionId.localAddress})"
      }
    }

    val isLocal = connectionId.remoteAddress.getAddress.isSiteLocalAddress ||
      connectionId.remoteAddress.getAddress.isLoopbackAddress
    val peerFeatures =
      if (isLocal) scorexContext.features :+ LocalAddressPeerFeature(
        new InetSocketAddress(connectionId.localAddress.getAddress, settings.bindAddress.getPort))
      else scorexContext.features

    val selfAddressOpt = getNodeAddressForPeer(connectionId.localAddress)

    if (selfAddressOpt.isEmpty)
      log.warn("Unable to define external address. Specify it manually in `scorex.network.declaredAddress`.")

    val connectionDescription = ConnectionDescription(connection, connectionId, selfAddressOpt, peerFeatures)

    val handlerProps: Props = PeerConnectionHandlerRef.props(settings, self, peerManagerRef,
      scorexContext, connectionDescription)

    val handler = context.actorOf(handlerProps) // launch connection handler
    context.watch(handler)
    val connectedPeer = ConnectedPeer(connectionId, handler, networkTime(), None)
    connections += connectionId.remoteAddress -> connectedPeer
    unconfirmedConnections -= connectionId.remoteAddress
  }

  private def handleHandshake(peerInfo: PeerInfo, peerHandlerRef: ActorRef): Unit = {
    connectionForHandler(peerHandlerRef).foreach { connectedPeer =>
      val remoteAddress = connectedPeer.connectionId.remoteAddress
      val peerAddress = peerInfo.peerSpec.address.getOrElse(remoteAddress)

      //drop connection to self if occurred or peer already connected
      val shouldDrop = isSelf(remoteAddress) ||
        connectionForPeerAddress(peerAddress).exists(_.handlerRef != peerHandlerRef)
      if (shouldDrop) {
        connectedPeer.handlerRef ! CloseConnection
        peerManagerRef ! RemovePeer(peerAddress)
        connections -= connectedPeer.connectionId.remoteAddress
      } else {
        peerManagerRef ! AddOrUpdatePeer(peerInfo)

        val updatedConnectedPeer = connectedPeer.copy(peerInfo = Some(peerInfo))
        connections += remoteAddress -> updatedConnectedPeer
        context.system.eventStream.publish(HandshakedPeer(updatedConnectedPeer))
      }
    }
  }

  /**
    * Returns connections filtered by given SendingStrategy and Version.
    * Exclude all connections with lower version and apply sendingStrategy to remaining connected peers
    *
    * @param sendingStrategy - SendingStrategy
    * @param version         - minimal version required
    * @return sequence of ConnectedPeer instances according SendingStrategy
    */
  private def filterConnections(sendingStrategy: SendingStrategy, version: Version): Seq[ConnectedPeer] = {
    sendingStrategy.choose(connections.values.toSeq.filter(_.peerInfo.exists(_.peerSpec.protocolVersion >= version)))
  }

  /**
    * Returns connection for given PeerConnectionHandler ActorRef
    *
    * @param handler ActorRef on PeerConnectionHandler actor
    * @return Some(ConnectedPeer) when the connection exists for this handler, and None otherwise
    */
  private def connectionForHandler(handler: ActorRef) = {
    connections.values.find { connectedPeer =>
      connectedPeer.handlerRef == handler
    }
  }

  /**
    * Returns connection for given address of the peer
    *
    * @param peerAddress - socket address of peer
    * @return Some(ConnectedPeer) when the connection exists for this peer, and None otherwise
    */
  private def connectionForPeerAddress(peerAddress: InetSocketAddress): Option[ConnectedPeer] = {
    connections.values.find { connectedPeer =>
      connectedPeer.connectionId.remoteAddress == peerAddress ||
        connectedPeer.peerInfo.exists(peerInfo => getPeerAddress(peerInfo).contains(peerAddress))
    }
  }

  /**
    * Checks the node owns the address
    */
  private def isSelf(peerAddress: InetSocketAddress): Boolean = {
    NetworkUtils.isSelf(peerAddress, bindAddress, scorexContext.externalNodeAddress)
  }

  /**
    * Returns local address of peer for local connections and WAN address of peer for
    * external connections. When local address is not known, try to ask it at the UPnP gateway
    *
    * @param peer - known information about peer
    * @return socket address of the peer
    */
  private def getPeerAddress(peer: PeerInfo): Option[InetSocketAddress] = {
    (peer.peerSpec.localAddressOpt, peer.peerSpec.declaredAddress) match {
      case (Some(localAddr), _) =>
        Some(localAddr)

      case (None, Some(declaredAddress))
        if scorexContext.externalNodeAddress.exists(_.getAddress == declaredAddress.getAddress) =>

        scorexContext.upnpGateway.flatMap(_.getLocalAddressForExternalPort(declaredAddress.getPort))

      case _ => peer.peerSpec.declaredAddress
    }
  }

  /**
    * Returns the node address reachable from Internet
    *
    * @param localSocketAddress - local socket address of the connection to the peer
    * @return - socket address of the node
    */
  private def getNodeAddressForPeer(localSocketAddress: InetSocketAddress) = {
    val localAddr = localSocketAddress.getAddress
    scorexContext.externalNodeAddress match {
      case Some(extAddr) =>
        Some(extAddr)

      case None =>
        if (!localAddr.isSiteLocalAddress && !localAddr.isLoopbackAddress
          && localSocketAddress.getPort == settings.bindAddress.getPort) {
          Some(localSocketAddress)
        } else {
          val listenAddrs = NetworkUtils.getListenAddresses(settings.bindAddress)
            .filterNot(addr => addr.getAddress.isSiteLocalAddress || addr.getAddress.isLoopbackAddress)

          listenAddrs.find(addr => localAddr == addr.getAddress).orElse(listenAddrs.headOption)
        }
    }
  }

  private def validateDeclaredAddress(): Unit = {
    if (!settings.localOnly) {
      settings.declaredAddress.foreach { mySocketAddress =>
        Try {
          val uri = new URI("http://" + mySocketAddress)
          val myHost = uri.getHost
          val myAddress = InetAddress.getAllByName(myHost)

          val listenAddresses = NetworkUtils.getListenAddresses(bindAddress)
          val upnpAddress = scorexContext.upnpGateway.map(_.externalAddress)

          val valid = listenAddresses.exists(myAddress.contains) || upnpAddress.exists(myAddress.contains)

          if (!valid) {
            log.error(
              s"""Declared address validation failed:
                 | $mySocketAddress not match any of the listening address: $listenAddresses
                 | or Gateway WAN address: $upnpAddress""".stripMargin)
          }
        } recover { case t: Throwable =>
          log.error("Declared address validation failed: ", t)
        }
      }
    }
  }

  private def closeConnection(peerAddress: InetSocketAddress): Unit =
    connections.get(peerAddress).foreach { peer =>
      connections = connections.filterNot { case (address, _) => // clear all connections related to banned peer ip
        Option(peer.connectionId.remoteAddress.getAddress).exists(Option(address.getAddress).contains(_))
      }
      peer.handlerRef ! CloseConnection
    }

  /**
    * Register a new penalty for given peer address.
    */
  private def penalize(peerAddress: InetSocketAddress, penaltyType: PenaltyType): Unit =
    peerManagerRef ! PeerManager.ReceivableMessages.Penalize(peerAddress, penaltyType)

}

object NetworkController {

  val ChildActorHandlingRetriesNr: Int = 10

  object ReceivableMessages {

    case class Handshaked(peer: PeerInfo)

    case class RegisterMessageSpecs(specs: Seq[MessageSpec[_]], handler: ActorRef)

    case class SendToNetwork(message: Message[_], sendingStrategy: SendingStrategy)

    case object ShutdownNetwork

    case class ConnectTo(peer: PeerInfo)

    case class DisconnectFrom(peer: ConnectedPeer)

    case class PenalizePeer(address: InetSocketAddress, penaltyType: PenaltyType)

    case object GetConnectedPeers

    /**
      * Get p2p network status
      */
    case object GetPeersStatus
  }

}

object NetworkControllerRef {
  def props(settings: NetworkSettings,
            peerManagerRef: ActorRef,
            scorexContext: ScorexContext,
            tcpManager: ActorRef)(implicit ec: ExecutionContext): Props = {
    Props(new NetworkController(settings, peerManagerRef, scorexContext, tcpManager))
  }

  def apply(settings: NetworkSettings,
            peerManagerRef: ActorRef,
            scorexContext: ScorexContext)
           (implicit system: ActorSystem, ec: ExecutionContext): ActorRef = {
    system.actorOf(
      props(settings, peerManagerRef, scorexContext, IO(Tcp))
    )
  }

  def apply(name: String,
            settings: NetworkSettings,
            peerManagerRef: ActorRef,
            scorexContext: ScorexContext,
            tcpManager: ActorRef)
           (implicit system: ActorSystem, ec: ExecutionContext): ActorRef = {
    system.actorOf(
      props(settings, peerManagerRef, scorexContext, tcpManager),
      name)
  }

  def apply(name: String,
            settings: NetworkSettings,
            peerManagerRef: ActorRef,
            scorexContext: ScorexContext)
           (implicit system: ActorSystem, ec: ExecutionContext): ActorRef = {

    system.actorOf(
      props(settings, peerManagerRef, scorexContext, IO(Tcp)),
      name)
  }

}<|MERGE_RESOLUTION|>--- conflicted
+++ resolved
@@ -193,11 +193,7 @@
   //calls from API / application
   private def interfaceCalls: Receive = {
     case GetPeersStatus =>
-<<<<<<< HEAD
       sender() ! PeersStatus(lastIncomingMessage, scorexContext.timeProvider.time())
-=======
-      sender() ! PeersStatusResponse(lastIncomingMessageTime, networkTime())
->>>>>>> 257cd968
 
     case GetConnectedPeers =>
       sender() ! connections.values.filter(_.peerInfo.nonEmpty)
