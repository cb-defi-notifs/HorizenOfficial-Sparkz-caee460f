--- conflicted
+++ resolved
@@ -31,11 +31,8 @@
                            handshakeTimeout: FiniteDuration,
                            deliveryTimeout: FiniteDuration,
                            maxDeliveryChecks: Int,
-<<<<<<< HEAD
+                           penalizeNonDelivery: Boolean,
                            maxRequestedPerPeer: Int,
-=======
-                           penalizeNonDelivery: Boolean,
->>>>>>> dacc369c
                            appVersion: String,
                            agentName: String,
                            maxPacketSize: Int,
