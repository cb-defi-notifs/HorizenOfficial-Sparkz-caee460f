package scorex.core.api.http

import akka.actor.ActorRefFactory
import akka.http.scaladsl.server.{Directive0, Route}
import akka.http.scaladsl.unmarshalling.PredefinedFromEntityUnmarshallers
import akka.util.Timeout
import de.heikoseeberger.akkahttpcirce.FailFastCirceSupport
import io.circe.Printer
import scorex.core.utils.ActorHelper

import scala.concurrent.{Await, Future}

trait ApiRoute extends ApiDirectives with ActorHelper with FailFastCirceSupport with PredefinedFromEntityUnmarshallers {

  def context: ActorRefFactory
  def route: Route

  //TODO: should we move it to the settings?
  override val apiKeyHeaderName: String = "api_key"

  implicit val printer: Printer = Printer.spaces2.copy(dropNullValues = true)
  implicit lazy val timeout: Timeout = Timeout(settings.timeout)

  @deprecated("Use circe json support for answering with json", "31 January 2018")
  def getJsonRoute(fn: Future[ScorexApiResponse]): Route =
    jsonRoute(Await.result(fn, settings.timeout), get)

  @deprecated("Use circe json support for answering with json", "31 January 2018")
  def getJsonRoute(fn: ScorexApiResponse): Route = jsonRoute(fn, get)

  @deprecated("Use circe json support for answering with json", "31 January 2018")
  def postJsonRoute(fn: ScorexApiResponse): Route = jsonRoute(fn, post)

  @deprecated("Use circe json support for answering with json", "31 January 2018")
  def postJsonRoute(fn: Future[ScorexApiResponse]): Route = jsonRoute(Await.result(fn, settings.timeout), post)

  @deprecated("Use circe json support for answering with json", "31 January 2018")
  def deleteJsonRoute(fn: ScorexApiResponse): Route = jsonRoute(fn, delete)

  @deprecated("Use circe json support for answering with json", "31 January 2018")
  def deleteJsonRoute(fn: Future[ScorexApiResponse]): Route = jsonRoute(Await.result(fn, settings.timeout), delete)

  protected def jsonRoute(fn: ScorexApiResponse, method: Directive0): Route = method {
    withCors(complete(fn))
  }
<<<<<<< HEAD
=======

>>>>>>> 6a100ea0
}<|MERGE_RESOLUTION|>--- conflicted
+++ resolved
@@ -43,8 +43,5 @@
   protected def jsonRoute(fn: ScorexApiResponse, method: Directive0): Route = method {
     withCors(complete(fn))
   }
-<<<<<<< HEAD
-=======
 
->>>>>>> 6a100ea0
 }