scorex {

  # Wallet settings
  wallet {
    # By default, the node will attempt to generate a new seed. To use a specific seed, uncomment the following line and
    # specify your base58-encoded seed.
    seed = "S"
    # Password to protect wallet file
    password = "scorex"
    # Path to wallet folder
    walletDir = ${user.home}"/wallet"
  }

  # Node data directory
  dataDir = ${user.home}"/scorex"
  # Node logs directory
  logDir = ${scorex.dataDir}"/log"

  # Node's REST API settings
  restApi {
    # Network address to bind to
    bindAddress = "127.0.0.1"

    # Port to listen to REST API requests
    port = 6886

    # Hash of API key string
    apiKeyHash = ""

    # Enable/disable CORS support
    corsAllowed = false

    # request processing timeout
    timeout = 5s

    # Project info to show in swagger
    swaggerInfo {
      description = "The Web Interface to the Scorex API",
      version = "",
      title = "Scorex API",
      termsOfService = "License: Creative Commons CC0",
      contact {
        name = "Alex"
        url = "https://scorex-dev.groups.io/g/main"
        email = "alex.chepurnoy@iohk.io"
      }
      license {
        name = "License: Creative Commons CC0"
        url = "https://github.com/ScorexProject/Scorex/blob/master/COPYING"
      }
    }
  }

  # P2P Network settings
  network {
    # Node name to send during handshake
    nodeName = "My node"

    # Network address
    bindAddress = "0.0.0.0"

    # String with IP address and port to send as external address during handshake. Could be set automatically if UPnP
    # is enabled.
    #
    # If `declared-address` is set, which is the common scenario for nodes running in the cloud, the node will just
    # listen to incoming connections on `bindAddress:port` and broadcast its `declaredAddress` to its peers. UPnP
    # is supposed to be disabled in this scenario.
    #
    # If declared address is not set and UPnP is not enabled, the node will not listen to incoming connections at all.
    #
    # If declared address is not set and UPnP is enabled, the node will attempt to connect to an IGD, retrieve its
    # external IP address and configure the gateway to allow traffic through. If the node succeeds, the IGD's external
    # IP address becomes the node's declared address.
    #
    # In some cases, you may both set `decalredAddress` and enable UPnP (e.g. when IGD can't reliably determine its
    # external IP address). In such cases the node will attempt to configure an IGD to pass traffic from external port
    # to `bind-address:port`. Please note, however, that this setup is not recommended.
    # declaredAddress = ""

    # Port number
    port = 9068

    # Node nonce to send during handshake. Should be different if few nodes runs on the same external IP address. Comment this out to set random nonce.
    # nodeNonce = 12345

    # Add delay for sending message
    # addedMaxDelay = 0ms

    networkChunkSize = 10

    # Accept only local connections
    localOnly = false

    # List of IP addresses of well known nodes.
    knownPeers = []

    # Number of network connections
    maxConnections = 20

    # Network connection timeout
    connectionTimeout = 1s

    # Enable UPnP tunnel creation only if you router/gateway supports it. Useful if your node is runnin in home
    # network. Completely useless if you node is in cloud.
    upnpEnabled = no

    # UPnP timeouts
    # upnp-gateway-timeout = 7s
    # upnp-discover-timeout = 3s

    # Network handshake timeout
    handshakeTimeout = 2s

    # Network delivery timeout
    deliveryTimeout = 2s

    maxDeliveryChecks = 1

    # Network version send in handshake
    appVersion = 0.0.1

    # Network agent name
    agentName = "scorex"

    # Maximum income package size
    maxPacketLen = 1048576

    # Accept maximum inv objects
    maxInvObjects = 500
<<<<<<< HEAD
    syncInterval = 10s
    syncStatusRefresh = 1m
    syncIntervalStable = 20s
    syncStatusRefreshStable = 4m
=======

    # Synchronization interval
    syncInterval = 15s

    # Synchronization timeout
    syncTimeout = 5s

    # Synchronization status update interval
    syncStatusRefresh = 2m

    # Network controller timeout
    controllerTimeout = 5s
>>>>>>> a31b45c5
  }

  miner {
    # Require not connections (both incoming and outgoing) to attempt block generation
    offlineGeneration = false

    # Expected interval between blocks
    targetBlockDelay = 60s

    # How often miner tries to generate blocks
    blockGenerationDelay = 1s
  }

}<|MERGE_RESOLUTION|>--- conflicted
+++ resolved
@@ -127,15 +127,12 @@
 
     # Accept maximum inv objects
     maxInvObjects = 500
-<<<<<<< HEAD
-    syncInterval = 10s
-    syncStatusRefresh = 1m
-    syncIntervalStable = 20s
-    syncStatusRefreshStable = 4m
-=======
 
     # Synchronization interval
     syncInterval = 15s
+
+    # Synchronization interval for stable regime
+    syncIntervalStable = 20s
 
     # Synchronization timeout
     syncTimeout = 5s
@@ -143,9 +140,11 @@
     # Synchronization status update interval
     syncStatusRefresh = 2m
 
+    # Synchronization status update interval for stable regime
+    syncStatusRefreshStable = 4m
+
     # Network controller timeout
     controllerTimeout = 5s
->>>>>>> a31b45c5
   }
 
   miner {
