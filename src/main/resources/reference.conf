scorex {

  # Wallet settings
  wallet {
    # By default, the node will attempt to generate a new seed. To use a specific seed, uncomment the following line and
    # specify your base58-encoded seed.
    seed = "S"
    # Password to protect wallet file
    password = "scorex"
    # Path to wallet folder
    walletDir = ${user.home}"/wallet"
  }

  # Node data directory
  dataDir = ${user.home}"/scorex"
  # Node logs directory
  logDir = ${scorex.dataDir}"/log"

  # Node's REST API settings
  restApi {
    # Network address to bind to
    bindAddress = "127.0.0.1"

    # Port to listen to REST API requests
    port = 6886
<<<<<<< HEAD
    # apiKeyHash = ""
=======

    # Hash of API key string
    apiKeyHash = ""

    # Enable/disable CORS support
>>>>>>> f1567115
    corsAllowed = false

    # request processing timeout
    timeout = 5s

    # Project info to show in swagger
    swaggerInfo {
      description = "The Web Interface to the Scorex API",
      version = "",
      title = "Scorex API",
      termsOfService = "License: Creative Commons CC0",
      contact {
        name = "Alex"
        url = "https://scorex-dev.groups.io/g/main"
        email = "alex.chepurnoy@iohk.io"
      }
      license {
        name = "License: Creative Commons CC0"
        url = "https://github.com/ScorexProject/Scorex/blob/master/COPYING"
      }
    }
  }

  # P2P Network settings
  network {
    # Node name to send during handshake
    nodeName = "My node"

    # Network address
    bindAddress = "0.0.0.0"

    # String with IP address and port to send as external address during handshake. Could be set automatically if UPnP
    # is enabled.
    #
    # If `declared-address` is set, which is the common scenario for nodes running in the cloud, the node will just
    # listen to incoming connections on `bindAddress:port` and broadcast its `declaredAddress` to its peers. UPnP
    # is supposed to be disabled in this scenario.
    #
    # If declared address is not set and UPnP is not enabled, the node will not listen to incoming connections at all.
    #
    # If declared address is not set and UPnP is enabled, the node will attempt to connect to an IGD, retrieve its
    # external IP address and configure the gateway to allow traffic through. If the node succeeds, the IGD's external
    # IP address becomes the node's declared address.
    #
    # In some cases, you may both set `decalredAddress` and enable UPnP (e.g. when IGD can't reliably determine its
    # external IP address). In such cases the node will attempt to configure an IGD to pass traffic from external port
    # to `bind-address:port`. Please note, however, that this setup is not recommended.
    # declaredAddress = ""

    # Port number
    port = 9068

    # Node nonce to send during handshake. Should be different if few nodes runs on the same external IP address. Comment this out to set random nonce.
    # nodeNonce = 12345

    # Add delay for sending message
    # addedMaxDelay = 0ms

    networkChunkSize = 10

    # Accept only local connections
    localOnly = false

    # List of IP addresses of well known nodes.
    knownPeers = []

    # Number of network connections
    maxConnections = 20

    # Network connection timeout
    connectionTimeout = 1s

    # Enable UPnP tunnel creation only if you router/gateway supports it. Useful if your node is runnin in home
    # network. Completely useless if you node is in cloud.
    upnpEnabled = no

    # UPnP timeouts
    # upnp-gateway-timeout = 7s
    # upnp-discover-timeout = 3s

    # Network handshake timeout
    handshakeTimeout = 2s

    # Network delivery timeout
    deliveryTimeout = 2s

    maxDeliveryChecks = 1

    # Network version send in handshake
    appVersion = 0.0.1

    # Network agent name
    agentName = "scorex"

    # Maximum income package size
    maxPacketLen = 1048576

    # Accept maximum inv objects
    maxInvObjects = 500

    # Synchronization interval
    syncInterval = 15s

    # Synchronization timeout
    syncTimeout = 5s

    # Synchronization status update interval
    syncStatusRefresh = 2m

    # Network controller timeout
    controllerTimeout = 5s
  }

  miner {
    # Require not connections (both incoming and outgoing) to attempt block generation
    offlineGeneration = false

    # Expected interval between blocks
    targetBlockDelay = 60s

    # How often miner tries to generate blocks
    blockGenerationDelay = 1s
  }

}<|MERGE_RESOLUTION|>--- conflicted
+++ resolved
@@ -23,15 +23,11 @@
 
     # Port to listen to REST API requests
     port = 6886
-<<<<<<< HEAD
-    # apiKeyHash = ""
-=======
 
     # Hash of API key string
-    apiKeyHash = ""
+    #apiKeyHash = ""
 
     # Enable/disable CORS support
->>>>>>> f1567115
     corsAllowed = false
 
     # request processing timeout
