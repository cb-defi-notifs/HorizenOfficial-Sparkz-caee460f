scorex {

  # Execution context for all tasks, except of akka actors.
  executionContext {
    type = Dispatcher
    executor = "thread-pool-executor"
    thread-pool-executor {
      fixed-pool-size = 16
    }
    throughput = 1
  }

  # Node data directory
  dataDir = ${user.home}"/scorex"
  # Node logs directory
  logDir = ${scorex.dataDir}"/log"

  # Node's REST API settings
  restApi {
    # Network address to bind to
    bindAddress = "127.0.0.1:6886"

    # Hash of API key string
    #apiKeyHash = ""

    # Enable/disable CORS support.
    # This is an optional param. It would allow cors in case if this setting is set.
    # If this setting will be omitted cors will be prohibited.
    corsAllowedOrigin = "*"

    # request processing timeout
    timeout = 5s
  }

  # P2P Network settings
  network {

    #####################################################
    # Node information to be declared during handshake  #
    #####################################################

    # Node name to send during handshake
    nodeName = "My node"

    # Network version send in handshake
    appVersion = 0.0.1

    # Network agent name. May contain information about client code
    # stack, starting from core code-base up to the end graphical interface.
    # Basic format is `/Name:Version(comments)/Name:Version/.../`,
    # e.g. `/Ergo-Scala-client:2.0.0(iPad; U; CPU OS 3_2_1)/AndroidBuild:0.8/`
    agentName = "/scala-client:0.0.1/"

    # Network address
    bindAddress = "0.0.0.0:9068"

    ########################
    # Connection settings  #
    ########################

    # Magic bytes, that will be added to every p2p message to allow
    # distinguish different networks (e.g. testnet/mainnet).
    magicBytes = [12, 34, 56, 78]

    # String with IP address and port to send as external address during handshake. 
    # Could be set automatically if UPnP is enabled.
    #
    # If `declared-address` is set, which is the common scenario for nodes running in the cloud, 
    # the node will just listen to incoming connections on `bindAddress:port` and 
    # broadcast its `declaredAddress` to its peers. 
    # UPnP is supposed to be disabled in this scenario.
    #
    # If declared address is not set and UPnP is not enabled, the node will not listen to incoming connections at all.
    #
    # If declared address is not set and UPnP is enabled, the node will attempt to connect to an IGD, retrieve its
    # external IP address and configure the gateway to allow traffic through. If the node succeeds, the IGD's external
    # IP address becomes the node's declared address.
    #
    # In some cases, you may both set `decalredAddress` and enable UPnP (e.g. when IGD can't reliably determine its
    # external IP address). In such cases the node will attempt to configure an IGD to pass traffic from external port
    # to `bind-address:port`. Please note, however, that this setup is not recommended.
    # declaredAddress = ""

    # Enable UPnP tunnel creation only if you router/gateway supports it. Useful if your node is runnin in home
    # network. Completely useless if you node is in cloud.
    upnpEnabled = no

    # Accept only local connections
    localOnly = false

    # UPnP timeouts
    # upnp-gateway-timeout = 7s
    # upnp-discover-timeout = 3s

    # Add delay for sending message
    # addedMaxDelay = 0ms

    ##################
    # Peers settings #
    ##################

    # Network handshake timeout
    handshakeTimeout = 30s

    # List of IP addresses of well known nodes.
    knownPeers = []

    # Interval between GetPeers messages to be send by our node to a random one
    getPeersInterval = 2m

    # Number of network connections
    maxConnections = 20

    # Network connection timeout
    connectionTimeout = 1s

    ############################
    # Delivery settings limits #
    ############################

    # Network delivery timeout
    deliveryTimeout = 2s

<<<<<<< HEAD
    # Accept maximum inv objects
    maxInvObjects = 512

    # Desired number of inv objects. Our requests will have this size.
    desiredInvObjects = 512
=======
    # Max number of delivery checks. Stop expecting modifier (and penalize peer) if it was not delivered on time
    maxDeliveryChecks = 2

    ############
    # Timeouts #
    ############
>>>>>>> 08d34962

    # Interval between `SyncInfo` messages when our node is not synchronized yet
    syncInterval = 5s

    # Interval between `SyncInfo` messages when our node is already synchronized
    syncIntervalStable = 20s

    # Synchronization timeout
    syncTimeout = 5s

    # Synchronization status update interval
    syncStatusRefresh = 2m

    # Synchronization status update interval for stable regime
    syncStatusRefreshStable = 4m

    # Network controller timeout
    controllerTimeout = 5s

    ###############
    # Size limits #
    ###############

    # Maximum income package size
    maxPacketSize = 1048576

    # Maximum size of a handshaking message
    maxHandshakeSize = 8096

    # Accept maximum inv objects
    maxInvObjects = 512

    # Desired number of inv objects. Our requests will have this size.
    desiredInvObjects = 512

    # How many persistent modifiers to store in the cache.
    # The cache stores modifiers that are waiting to be applied.
    maxModifiersCacheSize = 1024

    # Maximum number of PeerSpec objects in one Peers message
    maxPeerSpecObjects = 64

  }

  ntp {
    # NTP server address
    server = "pool.ntp.org"

    # update time rate
    updateEvery = 30m

    # server answer timeout
    timeout = 30s
  }
}<|MERGE_RESOLUTION|>--- conflicted
+++ resolved
@@ -62,7 +62,7 @@
     # distinguish different networks (e.g. testnet/mainnet).
     magicBytes = [12, 34, 56, 78]
 
-    # String with IP address and port to send as external address during handshake. 
+    # String with IP address and port to send as external address during handshake.
     # Could be set automatically if UPnP is enabled.
     #
     # If `declared-address` is set, which is the common scenario for nodes running in the cloud, 
@@ -121,20 +121,12 @@
     # Network delivery timeout
     deliveryTimeout = 2s
 
-<<<<<<< HEAD
-    # Accept maximum inv objects
-    maxInvObjects = 512
-
-    # Desired number of inv objects. Our requests will have this size.
-    desiredInvObjects = 512
-=======
     # Max number of delivery checks. Stop expecting modifier (and penalize peer) if it was not delivered on time
     maxDeliveryChecks = 2
 
     ############
     # Timeouts #
     ############
->>>>>>> 08d34962
 
     # Interval between `SyncInfo` messages when our node is not synchronized yet
     syncInterval = 5s
