package sparkz.core.network

import akka.actor.{ActorRef, ActorSystem}
import akka.io.Tcp
import akka.io.Tcp.{Message => _, _}
import akka.testkit.TestProbe
import akka.util.ByteString
import org.scalatest.EitherValues._
import org.scalatest.OptionValues._
import org.scalatest.TryValues._
import org.scalatest.matchers.should.Matchers
import sparkz.core.app.{SparkzContext, Version}
import sparkz.core.network.NetworkController.ReceivableMessages.Internal.ConnectionToPeer
import sparkz.core.network.NetworkController.ReceivableMessages.{GetConnectedPeers, GetPeersStatus}
import sparkz.core.network.message._
import sparkz.core.network.peer.PeerManager.ReceivableMessages.AddOrUpdatePeer
import sparkz.core.network.peer._
import sparkz.core.settings.SparkzSettings
import sparkz.core.utils.LocalTimeProvider

import java.net.{InetAddress, InetSocketAddress}
import scala.annotation.nowarn
import scala.concurrent.ExecutionContext
import scala.language.postfixOps

@nowarn("msg=deprecated")
class NetworkControllerSpec extends NetworkTests {

  import scala.concurrent.ExecutionContext.Implicits.global

  private val featureSerializers = Map(LocalAddressPeerFeature.featureId -> LocalAddressPeerFeatureSerializer)

  "A NetworkController" should "send local address on handshake when peer and node address are in localhost" in {
    implicit val system: ActorSystem = ActorSystem()

    val tcpManagerProbe = TestProbe()
    val (networkControllerRef: ActorRef, _) = createNetworkController(settings, tcpManagerProbe)
    val testPeer = new TestPeer(settings, networkControllerRef, tcpManagerProbe)

    val peerAddr = new InetSocketAddress("127.0.0.1", 5678)
    val nodeAddr = new InetSocketAddress("127.0.0.1", settings.network.bindAddress.getPort)
    testPeer.connect(peerAddr, nodeAddr)

    val handshakeFromNode = testPeer.receiveHandshake
    handshakeFromNode.peerSpec.declaredAddress shouldBe empty
    val localAddressFeature = extractLocalAddrFeat(handshakeFromNode)
    localAddressFeature.value should be(nodeAddr)

    system.terminate()
  }

  it should "send local address on handshake when the peer are in local network" in {
    implicit val system: ActorSystem = ActorSystem()

    val tcpManagerProbe = TestProbe()
    val (networkControllerRef: ActorRef, _) = createNetworkController(settings, tcpManagerProbe)
    val testPeer = new TestPeer(settings, networkControllerRef, tcpManagerProbe)

    val nodeAddr = new InetSocketAddress("127.0.0.1", settings.network.bindAddress.getPort)
    testPeer.connect(new InetSocketAddress("192.168.0.1", 5678), nodeAddr)

    val handshakeFromNode = testPeer.receiveHandshake
    handshakeFromNode.peerSpec.declaredAddress shouldBe empty
    val localAddressFeature = extractLocalAddrFeat(handshakeFromNode)
    localAddressFeature.value should be(nodeAddr)

    system.terminate()
  }

  it should "not send local address on handshake when the peer is external" in {
    implicit val system: ActorSystem = ActorSystem()

    val tcpManagerProbe = TestProbe()
    val (networkControllerRef: ActorRef, _) = createNetworkController(settings, tcpManagerProbe)
    val testPeer = new TestPeer(settings, networkControllerRef, tcpManagerProbe)

    val nodeAddr = new InetSocketAddress("127.0.0.1", settings.network.bindAddress.getPort)
    testPeer.connect(new InetSocketAddress("88.77.66.55", 5678), nodeAddr)

    val handshakeFromNode = testPeer.receiveHandshake
    handshakeFromNode.peerSpec.declaredAddress shouldBe empty
    val localAddressFeature = extractLocalAddrFeat(handshakeFromNode)
    localAddressFeature shouldBe empty

    testPeer.sendHandshake(None, None)
    system.terminate()
  }

  it should "send declared address when node and peer are public" in {
    implicit val system: ActorSystem = ActorSystem()

    val tcpManagerProbe = TestProbe()

    val bindAddress = new InetSocketAddress("88.77.66.55", 12345)
    val settings2 = settings.copy(network = settings.network.copy(bindAddress = bindAddress))
    val (networkControllerRef: ActorRef, _) = createNetworkController(settings2, tcpManagerProbe)
    val testPeer = new TestPeer(settings2, networkControllerRef, tcpManagerProbe)

    testPeer.connect(new InetSocketAddress("88.77.66.55", 5678), bindAddress)

    val handshakeFromNode = testPeer.receiveHandshake
    handshakeFromNode.peerSpec.declaredAddress.value should be(bindAddress)
    val localAddressFeature = extractLocalAddrFeat(handshakeFromNode)
    localAddressFeature shouldBe empty

    testPeer.sendHandshake(None, None)
    system.terminate()
  }

  it should "send known public peers" in {
    implicit val system: ActorSystem = ActorSystem()

    val tcpManagerProbe = TestProbe()

    val nodeAddr = new InetSocketAddress("88.77.66.55", 12345)
    val settings2 = settings.copy(network = settings.network.copy(bindAddress = nodeAddr))
    val (networkControllerRef: ActorRef, _) = createNetworkController(settings2, tcpManagerProbe)
    val testPeer1 = new TestPeer(settings2, networkControllerRef, tcpManagerProbe)
    val peer1Addr = new InetSocketAddress("88.77.66.55", 5678)
    testPeer1.connect(peer1Addr, nodeAddr)
    testPeer1.receiveHandshake
    testPeer1.sendHandshake(Some(peer1Addr), None)
    testPeer1.receiveGetPeers
    testPeer1.sendPeers(Seq.empty)

    val peer2Addr = new InetSocketAddress("88.77.66.56", 5678)
    val testPeer2 = new TestPeer(settings2, networkControllerRef, tcpManagerProbe)
    testPeer2.connect(peer2Addr, nodeAddr)
    testPeer2.receiveHandshake
    testPeer2.sendHandshake(Some(peer2Addr), None)

    testPeer1.sendGetPeers()
    testPeer1.receivePeers.flatMap(_.declaredAddress) should contain theSameElementsAs Seq(peer1Addr, peer2Addr)

    system.terminate()
  }

  it should "send known local peers" in {
    implicit val system: ActorSystem = ActorSystem()

    val tcpManagerProbe = TestProbe()

    val nodeAddr = new InetSocketAddress("88.77.66.55", 12345)
    val settings2 = settings.copy(network = settings.network.copy(bindAddress = nodeAddr))
    val (networkControllerRef: ActorRef, _) = createNetworkController(settings2, tcpManagerProbe)

    val testPeer1 = new TestPeer(settings2, networkControllerRef, tcpManagerProbe)
    val peer1DecalredAddr = new InetSocketAddress("88.77.66.55", 5678)
    val peer1LocalAddr = new InetSocketAddress("192.168.1.55", 5678)
    testPeer1.connect(peer1LocalAddr, nodeAddr)
    testPeer1.receiveHandshake
    testPeer1.sendHandshake(Some(peer1DecalredAddr), Some(peer1LocalAddr))
    testPeer1.receiveGetPeers
    testPeer1.sendPeers(Seq.empty)

    val peer2DeclaredAddr = new InetSocketAddress("88.77.66.56", 5678)
    val peer2LocalAddr = new InetSocketAddress("192.168.1.56", 5678)
    val testPeer2 = new TestPeer(settings2, networkControllerRef, tcpManagerProbe)
    testPeer2.connect(peer2LocalAddr, nodeAddr)
    testPeer2.receiveHandshake
    testPeer2.sendHandshake(Some(peer2DeclaredAddr), Some(peer2LocalAddr))

    testPeer1.sendGetPeers()
    testPeer1.receivePeers.flatMap(_.localAddressOpt) should contain theSameElementsAs Seq(peer1LocalAddr, peer2LocalAddr)

    system.terminate()
  }

  it should "not send known local address of peer when node is not in local network" in {
    implicit val system: ActorSystem = ActorSystem()

    val tcpManagerProbe = TestProbe()

    val nodeAddr = new InetSocketAddress("88.77.66.55", 12345)
    val settings2 = settings.copy(network = settings.network.copy(bindAddress = nodeAddr))
    val (networkControllerRef: ActorRef, _) = createNetworkController(settings2, tcpManagerProbe)

    val testPeer1 = new TestPeer(settings2, networkControllerRef, tcpManagerProbe)
    val peer1DecalredAddr = new InetSocketAddress("88.77.66.55", 5678)
    val peer1LocalAddr = new InetSocketAddress("192.168.1.55", 5678)
    testPeer1.connect(peer1LocalAddr, nodeAddr)
    testPeer1.receiveHandshake
    testPeer1.sendHandshake(Some(peer1DecalredAddr), Some(peer1LocalAddr))
    testPeer1.receiveGetPeers
    testPeer1.sendPeers(Seq.empty)

    val peer2DeclaredAddr = new InetSocketAddress("88.77.66.56", 5678)
    val testPeer2 = new TestPeer(settings2, networkControllerRef, tcpManagerProbe)
    testPeer2.connect(peer2DeclaredAddr, nodeAddr)
    testPeer2.receiveHandshake
    testPeer2.sendHandshake(Some(peer2DeclaredAddr), None)

    testPeer2.sendGetPeers()
    testPeer2.receivePeers should not contain peer1LocalAddr

    system.terminate()
  }

<<<<<<< HEAD
  it should "receive external address from UPnP gateway" in {
    implicit val system: ActorSystem = ActorSystem()

    val tcpManagerProbe = TestProbe()

    val gatewayAddr = InetAddress.getByName("88.44.33.11")
    val upnp = DummyUPnPGateway(
      gatewayAddr,
      InetAddress.getByName("192.169.1.11")
    ) { _ => None }

    val nodeAddr = new InetSocketAddress(gatewayAddr, settings.network.bindAddress.getPort)
    val (networkControllerRef: ActorRef, _) = createNetworkController(settings, tcpManagerProbe, Some(upnp))

    val testPeer1 = new TestPeer(settings, networkControllerRef, tcpManagerProbe)
    val peer1LocalAddr = new InetSocketAddress("192.168.1.55", 5678)
    testPeer1.connect(peer1LocalAddr, nodeAddr)
    val handshakeFromPeer1 = testPeer1.receiveHandshake
    handshakeFromPeer1.peerSpec.declaredAddress.value.getAddress should be(InetAddress.getByName("88.44.33.11"))
    handshakeFromPeer1.peerSpec.declaredAddress.value.getPort should be(settings.network.bindAddress.getPort)

    system.terminate()
  }

  it should "connect to local address of peer received from UPnP Gateway" in {
    implicit val system: ActorSystem = ActorSystem()

    val tcpManagerProbe = TestProbe()

    val knownPeerLocalAddress = new InetSocketAddress("192.168.1.56", 12345)
    val knownPeerExternalAddress = new InetSocketAddress("88.44.33.11", 4567)

    val settings2 = settings.copy(network = settings.network.copy(knownPeers = Seq(knownPeerExternalAddress)))

    val upnp = DummyUPnPGateway(
      InetAddress.getByName("88.44.33.11"),
      InetAddress.getByName("192.169.1.11")
    ) { _ => Some(knownPeerLocalAddress) }

    val (_: ActorRef, _) = createNetworkController(settings2, tcpManagerProbe, Some(upnp))

    import scala.concurrent.duration._
    val connectAddr = tcpManagerProbe.expectMsgPF(10.seconds) {
      case Tcp.Connect(addr, _, _, _, _) => addr
    }

    connectAddr should be(knownPeerLocalAddress)

    system.terminate()
  }

=======
>>>>>>> 9195720c
  it should "not connect to itself" in {
    implicit val system: ActorSystem = ActorSystem()

    val tcpManagerProbe = TestProbe()

    val nodeAddr = new InetSocketAddress("127.0.0.1", settings.network.bindAddress.getPort)
    val (networkControllerRef: ActorRef, _) = createNetworkController(settings, tcpManagerProbe)
    val testPeer = new TestPeer(settings, networkControllerRef, tcpManagerProbe)

    val peerLocalAddress = new InetSocketAddress("192.168.1.2", settings.network.bindAddress.getPort)

    testPeer.connect(new InetSocketAddress("192.168.1.2", 5678), nodeAddr)

    val handshakeFromNode = testPeer.receiveHandshake
    val nodeLocalAddress = extractLocalAddrFeat(handshakeFromNode).value
    testPeer.sendHandshake(None, Some(peerLocalAddress))
    testPeer.sendPeers(Seq(getPeerInfo(nodeLocalAddress).peerSpec))

    testPeer.sendGetPeers()
    val peers = testPeer.receivePeers

    peers.flatMap(_.address) should contain theSameElementsAs Seq(peerLocalAddress)
    system.terminate()
  }

  it should "update last-seen on getting message from peer" in {
    implicit val system: ActorSystem = ActorSystem()
    val tcpManagerProbe = TestProbe()
    val p = TestProbe("p")(system)

    val nodeAddr = new InetSocketAddress("88.77.66.55", 12345)
    val settings2 = settings.copy(network = settings.network.copy(bindAddress = nodeAddr))
    val (networkControllerRef: ActorRef, _) = createNetworkController(settings2, tcpManagerProbe)

    val testPeer = new TestPeer(settings2, networkControllerRef, tcpManagerProbe)
    val peerAddr = new InetSocketAddress("88.77.66.55", 5678)

    testPeer.connect(peerAddr, nodeAddr)
    testPeer.receiveHandshake
    testPeer.sendHandshake(Some(peerAddr), None)

    p.send(networkControllerRef, GetConnectedPeers)
    val data0 = p.expectMsgClass(classOf[Seq[ConnectedPeer]])
    val ls0 = data0(0).lastMessage

    Thread.sleep(1000)
    testPeer.sendGetPeers() // send a message to see node's status update then

    p.send(networkControllerRef, GetConnectedPeers)
    val data = p.expectMsgClass(classOf[Seq[ConnectedPeer]])
    val ls = data(0).lastMessage
    ls should not be ls0

    p.send(networkControllerRef, GetPeersStatus)
    val status = p.expectMsgClass(classOf[PeersStatus])
    status.lastIncomingMessage shouldBe ls

    system.terminate()
  }

  it should "skip connection attempt if the only connection in PeerManager is marked as unconfirmed" in {
    // Arrange
    implicit val system: ActorSystem = ActorSystem()
    val tcpManagerProbe = TestProbe()

    val (networkControllerRef, peerManager) = createNetworkController(settings, tcpManagerProbe)

    val peerAddressOne = new InetSocketAddress("88.77.66.55", 12345)
    val peerInfoOne = getPeerInfo(peerAddressOne)

    val activeConnections = Map.empty[InetSocketAddress, ConnectedPeer]
    var unconfirmedConnections = Set.empty[InetSocketAddress]

    unconfirmedConnections += peerAddressOne

    // Act
    peerManager ! AddOrUpdatePeer(peerInfoOne)
    networkControllerRef ! ConnectionToPeer(activeConnections, unconfirmedConnections)

    // Assert
    tcpManagerProbe.expectNoMessage()

    system.terminate()
  }

  it should "select the only candidate existing in the PeerManager since there are neither active or unconfirmed connections" in {
    // Arrange
    implicit val system: ActorSystem = ActorSystem()
    val tcpManagerProbe = TestProbe()

    val (networkControllerRef, peerManager) = createNetworkController(settings, tcpManagerProbe)

    val peerAddressOne = new InetSocketAddress("88.77.66.55", 12345)
    val peerInfoOne = getPeerInfo(peerAddressOne)

    val activeConnections = Map.empty[InetSocketAddress, ConnectedPeer]
    val unconfirmedConnections = Set.empty[InetSocketAddress]

    // Act
    peerManager ! AddOrUpdatePeer(peerInfoOne)
    networkControllerRef ! ConnectionToPeer(activeConnections, unconfirmedConnections)

    // Assert
    tcpManagerProbe.expectMsgPF() {
      case ok@Connect(remoteAddress, _, _, _, _) if remoteAddress == peerAddressOne => ok
      case _ => fail("Unexpected message received")
    }

    system.terminate()
  }

  it should "skip the peer connection attempt since the only peer in the PeerManager is already connected" in {
    // Arrange
    implicit val system: ActorSystem = ActorSystem()
    val tcpManagerProbe = TestProbe()

    val (networkControllerRef, peerManagerRef) = createNetworkController(settings, tcpManagerProbe)

    val peerAddressOne = new InetSocketAddress("88.77.66.55", 12345)
    val peerInfoOne = getPeerInfo(peerAddressOne)

    var activeConnections = Map.empty[InetSocketAddress, ConnectedPeer]
    val unconfirmedConnections = Set.empty[InetSocketAddress]

    activeConnections += peerAddressOne -> ConnectedPeer(
      ConnectionId(peerAddressOne, peerAddressOne, Incoming),
      networkControllerRef,
      1,
      Some(peerInfoOne)
    )

    // Act
    peerManagerRef ! AddOrUpdatePeer(peerInfoOne)
    networkControllerRef ! ConnectionToPeer(activeConnections, unconfirmedConnections)

    // Assert
    tcpManagerProbe.expectNoMessage()

    system.terminate()
  }

  it should "connect to the second peer since is not an active or unconfirmed connection" in {
    // Arrange
    implicit val system: ActorSystem = ActorSystem()
    val tcpManagerProbe = TestProbe()

    val (networkControllerRef, peerManagerRef) = createNetworkController(settings, tcpManagerProbe)

    val peerAddressOne = new InetSocketAddress("88.77.66.55", 12345)
    val peerInfoOne = getPeerInfo(peerAddressOne)
    val peerAddressTwo = new InetSocketAddress("55.66.77.88", 11223)
    val peerInfoTwo = getPeerInfo(peerAddressTwo)

    var activeConnections = Map.empty[InetSocketAddress, ConnectedPeer]
    val unconfirmedConnections = Set.empty[InetSocketAddress]

    activeConnections += peerAddressOne -> ConnectedPeer(
      ConnectionId(peerAddressOne, peerAddressOne, Incoming),
      networkControllerRef,
      1,
      Some(peerInfoOne)
    )

    // Act
    peerManagerRef ! AddOrUpdatePeer(peerInfoOne)
    peerManagerRef ! AddOrUpdatePeer(peerInfoTwo)
    networkControllerRef ! ConnectionToPeer(activeConnections, unconfirmedConnections)

    // Assert
    tcpManagerProbe.expectMsgPF() {
      case ok@Connect(remoteAddress, _, _, _, _) if remoteAddress == peerAddressTwo => ok
      case _ => fail("Unexpected message received")
    }

    system.terminate()
  }

  it should "connect to the second peer using the local address peer feature" in {
    // Arrange
    implicit val system: ActorSystem = ActorSystem()
    val tcpManagerProbe = TestProbe()

    val (networkControllerRef, peerManagerRef) = createNetworkController(settings, tcpManagerProbe)

    val peerAddressOne = new InetSocketAddress("88.77.66.55", 12345)
    val peerInfoOne = getPeerInfo(peerAddressOne)
    val peerAddressTwo = new InetSocketAddress("55.66.77.88", 11223)
    val featureSeq = Seq(LocalAddressPeerFeature(peerAddressTwo))
    val peerInfoTwo = getPeerInfo(peerAddressTwo, featureSeq = featureSeq)

    var activeConnections = Map.empty[InetSocketAddress, ConnectedPeer]
    val unconfirmedConnections = Set.empty[InetSocketAddress]

    activeConnections += peerAddressOne -> ConnectedPeer(
      ConnectionId(peerAddressOne, peerAddressOne, Incoming),
      networkControllerRef,
      1,
      Some(peerInfoOne)
    )

    // Act
    peerManagerRef ! AddOrUpdatePeer(peerInfoOne)
    peerManagerRef ! AddOrUpdatePeer(peerInfoTwo)
    networkControllerRef ! ConnectionToPeer(activeConnections, unconfirmedConnections)

    // Assert
    tcpManagerProbe.expectMsgPF() {
      case ok@Connect(remoteAddress, _, _, _, _) if remoteAddress == peerAddressTwo => ok
      case _ => fail("Unexpected message received")
    }

    system.terminate()
  }

  private def extractLocalAddrFeat(handshakeFromNode: Handshake): Option[InetSocketAddress] = {
    handshakeFromNode.peerSpec.localAddressOpt
  }

  /**
    * Create NetworkControllerActor
    */
  private def createNetworkController(settings: SparkzSettings, tcpManagerProbe: TestProbe)(implicit system: ActorSystem) = {
    val timeProvider = LocalTimeProvider
    val externalAddr = settings.network.declaredAddress

    val peersSpec: PeersSpec = new PeersSpec(featureSerializers, settings.network.maxPeerSpecObjects)
    val messageSpecs = Seq(GetPeersSpec, peersSpec)
    val sparkzContext = SparkzContext(messageSpecs, Seq.empty, timeProvider, externalAddr)

    val peerManagerRef = PeerManagerRef(settings, sparkzContext)

    val networkControllerRef: ActorRef = NetworkControllerRef(
      "networkController", settings.network,
      peerManagerRef, sparkzContext, tcpManagerProbe.testActor)

    val peerSynchronizer: ActorRef = PeerSynchronizerRef("PeerSynchronizer",
      networkControllerRef, peerManagerRef, settings.network, featureSerializers)


    tcpManagerProbe.expectMsg(Bind(networkControllerRef, settings.network.bindAddress, options = Nil))

    tcpManagerProbe.send(networkControllerRef, Bound(settings.network.bindAddress))
    (networkControllerRef, peerManagerRef)
  }
}

/**
  * Helper class that emulates peers
  */
class TestPeer(settings: SparkzSettings, networkControllerRef: ActorRef, tcpManagerProbe: TestProbe)
              (implicit ec: ExecutionContext) extends Matchers {

  private val timeProvider = LocalTimeProvider
  private val featureSerializers = Map(LocalAddressPeerFeature.featureId -> LocalAddressPeerFeatureSerializer)
  private val handshakeSerializer = new HandshakeSpec(featureSerializers, Int.MaxValue)
  private val peersSpec = new PeersSpec(featureSerializers, settings.network.maxPeerSpecObjects)
  private val messageSpecs = Seq(GetPeersSpec, peersSpec)
  private val messagesSerializer = new MessageSerializer(messageSpecs, settings.network.magicBytes, settings.network.messageLengthBytesLimit)

  @SuppressWarnings(Array("org.wartremover.warts.Null"))
  private var connectionHandler: ActorRef = _

  /**
    * Connect peer to node
    *
    * @param peerAddr - peer address
    * @param nodeAddr - node address
    */
  def connect(peerAddr: InetSocketAddress, nodeAddr: InetSocketAddress): Unit = {
    tcpManagerProbe.send(networkControllerRef, Connected(peerAddr, nodeAddr))

    connectionHandler = tcpManagerProbe.expectMsgPF() {
      case Tcp.Register(handler, _, _) => handler
    }

    tcpManagerProbe.expectMsg(Tcp.ResumeReading)
  }

  /**
    * Send handshake message to node
    *
    * @param declaredAddress
    * @param localAddress
    * @return
    */
  def sendHandshake(declaredAddress: Option[InetSocketAddress], localAddress: Option[InetSocketAddress]): Tcp.ResumeReading.type = {
    val localFeature: Seq[PeerFeature] = localAddress.map(LocalAddressPeerFeature(_)).toSeq
    val features = localFeature :+ SessionIdPeerFeature(settings.network.magicBytes)
    val handshakeToNode = Handshake(PeerSpec(settings.network.agentName,
      Version(settings.network.appVersion), "test",
      declaredAddress, features), timeProvider.time())

    tcpManagerProbe.send(connectionHandler, Tcp.Received(ByteString(handshakeSerializer.toBytes(handshakeToNode))))
    tcpManagerProbe.expectMsg(Tcp.ResumeReading)
  }

  /**
    * Receive handshake message from node
    *
    * @return Success with handshake message if received valid handshake message and Fail for invalid message
    */
  def receiveHandshake: Handshake = {
    tcpManagerProbe.expectMsgPF() {
      case Tcp.Write(data, e) =>
        handshakeSerializer.parseBytes(data.toByteBuffer.array)
    }
  }

  /**
    * Send GetPeers message to node
    */
  def sendGetPeers(): Unit = {
    val msg = Message[Unit](GetPeersSpec, Right(()), None)
    sendMessage(msg)
  }

  /**
    * Receive GetPeer message from node
    *
    * @return
    */
  def receiveGetPeers: Message[_] = {
    val message = receiveMessage
    message.spec.messageCode should be(GetPeersSpec.messageCode)
    message
  }

  /**
    * Receive sequence of peer addresses from node
    */
  def receivePeers: Seq[PeerSpec] = {
    val message = receiveMessage
    message.spec.messageCode should be(PeersSpec.messageCode)
    peersSpec.parseBytes(message.input.left.value)
  }

  /**
    * Send sequence of peer addresses to node
    */
  def sendPeers(peers: Seq[PeerSpec]): Unit = {
    val msg = Message(peersSpec, Right(peers), None)
    sendMessage(msg)
  }

  /**
    * Send message to node
    *
    * @param msg
    */
  def sendMessage(msg: Message[_]): Unit = {
    val byteString = messagesSerializer.serialize(msg)
    tcpManagerProbe.send(connectionHandler, Tcp.Received(byteString))
    tcpManagerProbe.expectMsg(Tcp.ResumeReading)
  }

  /**
    * Receive message from node
    *
    */
  def receiveMessage: Message[_] = {
    tcpManagerProbe.expectMsgPF() {
      case Tcp.Write(b, _) =>
        messagesSerializer.deserialize(b, None).success.value.value
    }
  }

}<|MERGE_RESOLUTION|>--- conflicted
+++ resolved
@@ -18,7 +18,7 @@
 import sparkz.core.settings.SparkzSettings
 import sparkz.core.utils.LocalTimeProvider
 
-import java.net.{InetAddress, InetSocketAddress}
+import java.net.InetSocketAddress
 import scala.annotation.nowarn
 import scala.concurrent.ExecutionContext
 import scala.language.postfixOps
@@ -196,60 +196,6 @@
     system.terminate()
   }
 
-<<<<<<< HEAD
-  it should "receive external address from UPnP gateway" in {
-    implicit val system: ActorSystem = ActorSystem()
-
-    val tcpManagerProbe = TestProbe()
-
-    val gatewayAddr = InetAddress.getByName("88.44.33.11")
-    val upnp = DummyUPnPGateway(
-      gatewayAddr,
-      InetAddress.getByName("192.169.1.11")
-    ) { _ => None }
-
-    val nodeAddr = new InetSocketAddress(gatewayAddr, settings.network.bindAddress.getPort)
-    val (networkControllerRef: ActorRef, _) = createNetworkController(settings, tcpManagerProbe, Some(upnp))
-
-    val testPeer1 = new TestPeer(settings, networkControllerRef, tcpManagerProbe)
-    val peer1LocalAddr = new InetSocketAddress("192.168.1.55", 5678)
-    testPeer1.connect(peer1LocalAddr, nodeAddr)
-    val handshakeFromPeer1 = testPeer1.receiveHandshake
-    handshakeFromPeer1.peerSpec.declaredAddress.value.getAddress should be(InetAddress.getByName("88.44.33.11"))
-    handshakeFromPeer1.peerSpec.declaredAddress.value.getPort should be(settings.network.bindAddress.getPort)
-
-    system.terminate()
-  }
-
-  it should "connect to local address of peer received from UPnP Gateway" in {
-    implicit val system: ActorSystem = ActorSystem()
-
-    val tcpManagerProbe = TestProbe()
-
-    val knownPeerLocalAddress = new InetSocketAddress("192.168.1.56", 12345)
-    val knownPeerExternalAddress = new InetSocketAddress("88.44.33.11", 4567)
-
-    val settings2 = settings.copy(network = settings.network.copy(knownPeers = Seq(knownPeerExternalAddress)))
-
-    val upnp = DummyUPnPGateway(
-      InetAddress.getByName("88.44.33.11"),
-      InetAddress.getByName("192.169.1.11")
-    ) { _ => Some(knownPeerLocalAddress) }
-
-    val (_: ActorRef, _) = createNetworkController(settings2, tcpManagerProbe, Some(upnp))
-
-    import scala.concurrent.duration._
-    val connectAddr = tcpManagerProbe.expectMsgPF(10.seconds) {
-      case Tcp.Connect(addr, _, _, _, _) => addr
-    }
-
-    connectAddr should be(knownPeerLocalAddress)
-
-    system.terminate()
-  }
-
-=======
->>>>>>> 9195720c
   it should "not connect to itself" in {
     implicit val system: ActorSystem = ActorSystem()
 
