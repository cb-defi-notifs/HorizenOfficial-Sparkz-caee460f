--- conflicted
+++ resolved
@@ -2,17 +2,11 @@
 
 import akka.actor.{ActorRef, ActorSystem}
 import akka.testkit.TestProbe
-<<<<<<< HEAD
 import org.scalatest.BeforeAndAfter
 import sparkz.core.app.{SparkzContext, Version}
+import sparkz.core.network.peer.PeerDatabase.{PeerConfidence, PeerDatabaseValue}
+import sparkz.core.network.peer.PeerManager.ReceivableMessages._
 import sparkz.core.network.{NetworkTests, PeerSpec}
-import sparkz.core.network.peer.PeerDatabase.{PeerConfidence, PeerDatabaseValue}
-import sparkz.core.network.peer.PeerManager.ReceivableMessages.{AddPeersIfEmpty, Blacklisted, GetBlacklistedPeers, Penalize, RandomPeerForConnectionExcluding, RemovePeer}
-=======
-import sparkz.core.app.SparkzContext
-import sparkz.core.network.peer.PeerManager.ReceivableMessages.{AddToBlacklist, GetBlacklistedPeers, RemoveFromBlacklist, RemovePeer}
-import sparkz.core.network.NetworkTests
->>>>>>> f24ef770
 
 import java.net.{InetAddress, InetSocketAddress}
 
@@ -242,17 +236,12 @@
     system.terminate()
   }
 
-<<<<<<< HEAD
-  it should "blacklist peers when penalty goes over the threshold" in {
-=======
-  it should "add the peer into the blacklist" in {
->>>>>>> f24ef770
-    implicit val system: ActorSystem = ActorSystem()
-    val p = TestProbe("p")(system)
-    implicit val defaultSender: ActorRef = p.testActor
-
-    val sparkzContext = SparkzContext(Seq.empty, Seq.empty, timeProvider, None)
-<<<<<<< HEAD
+  it should "disconnect from peers when penalty goes over the threshold" in {
+    implicit val system: ActorSystem = ActorSystem()
+    val p = TestProbe("p")(system)
+    implicit val defaultSender: ActorRef = p.testActor
+
+    val sparkzContext = SparkzContext(Seq.empty, Seq.empty, timeProvider, None)
     val peerDatabase = new InMemoryPeerDatabase(settings.network, sparkzContext)
     val peerManager = PeerManagerRef(settings, sparkzContext, peerDatabase)(system)
     val peerAddress = new InetSocketAddress("1.1.1.1", DefaultPort)
@@ -271,11 +260,11 @@
     val blacklistedResult = p.expectMsgClass(classOf[Seq[InetAddress]])
     blacklistedResult shouldBe empty
 
-    // Overflow the ban threshold
+    // Overflow the disconnect threshold
     peerManager ! Penalize(peerAddress, PenaltyType.PermanentPenalty)
 
-    val blacklistMessage = p.expectMsgClass(classOf[Blacklisted])
-    blacklistMessage.remote shouldBe peerAddress
+    val disconnectMessage = p.expectMsgClass(classOf[DisconnectFromAddress])
+    disconnectMessage.remote shouldBe peerAddress
 
     // Make sure the peer doesn't show up in the database
     peerManager ! GetAllPeers
@@ -286,8 +275,18 @@
     peerManager ! GetBlacklistedPeers
     val blacklistedResultAfterBan = p.expectMsgClass(classOf[Seq[InetAddress]])
     blacklistedResultAfterBan shouldBe Seq(peerAddress.getAddress)
-=======
-    val peerManagerRef = PeerManagerRef(settings, sparkzContext)(system)
+
+    system.terminate()
+  }
+
+  it should "add the peer into the blacklist" in {
+    implicit val system: ActorSystem = ActorSystem()
+    val p = TestProbe("p")(system)
+    implicit val defaultSender: ActorRef = p.testActor
+
+    val sparkzContext = SparkzContext(Seq.empty, Seq.empty, timeProvider, None)
+    val peerDatabase = new InMemoryPeerDatabase(settings.network, sparkzContext)
+    val peerManagerRef = PeerManagerRef(settings, sparkzContext, peerDatabase)(system)
 
     val peerAddress = new InetSocketAddress("1.1.1.1", DefaultPort)
     val peerInfo = getPeerInfo(peerAddress)
@@ -333,7 +332,8 @@
     implicit val defaultSender: ActorRef = p.testActor
 
     val sparkzContext = SparkzContext(Seq.empty, Seq.empty, timeProvider, None)
-    val peerManagerRef = PeerManagerRef(settings, sparkzContext)(system)
+    val peerDatabase = new InMemoryPeerDatabase(settings.network, sparkzContext)
+    val peerManagerRef = PeerManagerRef(settings, sparkzContext, peerDatabase)(system)
 
     val peerAddress = new InetSocketAddress("1.1.1.1", DefaultPort)
     val peerInfo = getPeerInfo(peerAddress)
@@ -351,7 +351,6 @@
     peerManagerRef ! GetBlacklistedPeers
     val blacklistedPeersAfterBlacklistMsg = p.expectMsgClass(classOf[Seq[InetAddress]])
     blacklistedPeersAfterBlacklistMsg.size shouldBe 0
->>>>>>> f24ef770
 
     system.terminate()
   }
