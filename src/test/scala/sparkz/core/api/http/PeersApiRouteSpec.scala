package sparkz.core.api.http

import akka.http.javadsl.model.headers.HttpCredentials
import akka.http.scaladsl.model.{ContentTypes, HttpEntity, StatusCodes}
import akka.http.scaladsl.server.Route
import akka.http.scaladsl.testkit.{RouteTestTimeout, ScalatestRouteTest}
import akka.testkit.{TestDuration, TestProbe}
import io.circe.Json
import io.circe.syntax._
import org.mindrot.jbcrypt.BCrypt
import org.scalatest.flatspec.AnyFlatSpec
import org.scalatest.matchers.should.Matchers
import sparkz.core.api.http.PeersApiRoute.PeerInfoResponse
import sparkz.core.network.peer.PeerInfo
import sparkz.core.network.peer.PeerManager.ReceivableMessages.{AddToBlacklist, DisconnectFromAddress, RemoveFromBlacklist, RemovePeer}
import sparkz.core.settings.{RESTApiSettings, SparkzSettings}
import sparkz.core.utils.NetworkTimeProvider

import java.net.InetSocketAddress
import scala.concurrent.duration._
import scala.language.postfixOps

class PeersApiRouteSpec extends AnyFlatSpec
  with Matchers
  with ScalatestRouteTest
  with Stubs {

  implicit val timeout: RouteTestTimeout = RouteTestTimeout(15.seconds dilated)

  private val addr = new InetSocketAddress("127.0.0.1", 8080)
  private val restApiSettings = RESTApiSettings(addr, None, None, 10 seconds)
  private val prefix = "/peers"
  private val settings = SparkzSettings.read(None)
  private val timeProvider = new NetworkTimeProvider(settings.ntp)

  private val credentials = HttpCredentials.createBasicHttpCredentials("username","password")
  private val badCredentials = HttpCredentials.createBasicHttpCredentials("username","wrong_password")
  private val body = HttpEntity("localhost:8080".asJson.toString).withContentType(ContentTypes.`application/json`)
  private val badBody = HttpEntity("badBodyContent".asJson.toString).withContentType(ContentTypes.`application/json`)

  private val restApiSettingsWithApiKey = RESTApiSettings(addr, Some(BCrypt.hashpw(credentials.password(), BCrypt.gensalt())), None, 10 seconds)
  private val routes = PeersApiRoute(pmRef, networkControllerRef, timeProvider, restApiSettings).route
  private val routesWithApiKey = PeersApiRoute(pmRef, networkControllerRef, timeProvider, restApiSettingsWithApiKey).route

  val peersResp: String = peers.map { case (address, peerInfo) =>
    PeerInfoResponse.fromAddressAndInfo(address, peerInfo).asJson
  }.asJson.toString

  val peer: Option[PeerInfo] = createPeerOption(addr)
  val peerResp: String = PeerInfoResponse.fromAddressAndInfo(
    addr,
    peer.getOrElse(throw new IllegalArgumentException())
  ).asJson.toString

  val connectedPeersResp: Json = connectedPeers.map { handshake =>
    Map(
      "address" -> handshake.peerSpec.declaredAddress.toString.asJson,
      "name" -> handshake.peerSpec.nodeName.asJson,
      "lastSeen" -> handshake.time.asJson
    ).asJson
  }.asJson

  it should "get all peers" in {
    Get(prefix + "/all") ~> routes ~> check {
      status shouldBe StatusCodes.OK
      peersResp shouldBe responseAs[String]
    }
  }

  it should "get all peers with Basich Auth" in {
    Get(prefix + "/all").addCredentials(credentials) ~> routesWithApiKey ~> check {
      status shouldBe StatusCodes.OK
      peersResp shouldBe responseAs[String]
    }
  }

  it should "get the specified peer" in {
    Get(prefix + "/peer/" + addr.toString).addCredentials(credentials) ~> routesWithApiKey ~> check {
      status shouldBe StatusCodes.OK
      peerResp shouldBe responseAs[String]
    }
  }

  it should "get all peer with wrong Basich Auth" in {
    Get(prefix + "/all").addCredentials(badCredentials) ~> Route.seal(routesWithApiKey) ~> check {
      status.intValue() shouldBe StatusCodes.Unauthorized.intValue
    }
  }

  //can't check it cause original node using now() timestamp for last seen field
<<<<<<< HEAD
  it should "get connected peers" in {
    Get(prefix + "/connected") ~> Route.seal(routes) ~> check {
      status.intValue() shouldBe StatusCodes.InternalServerError.intValue
=======
  ignore should "get connected peers" in {
    Get(prefix + "/connected") ~> routes ~> check {
      status shouldBe StatusCodes.OK
      connectedPeersResp shouldBe responseAs[String]
>>>>>>> 19c4b32c
    }
  }

  //can't check it cause original node using now() timestamp for last seen field.
  //We can check only that the authorization passed
  it should "get connected peers with Basich Auth" in {
<<<<<<< HEAD
    Get(prefix + "/connected").addCredentials(credentials) ~> Route.seal(routesWithApiKey) ~> check {
      status.intValue() shouldBe StatusCodes.InternalServerError.intValue
=======
    Get(prefix + "/connected").addCredentials(credentials) ~> routesWithApiKey ~> check {
      status shouldBe StatusCodes.OK
>>>>>>> 19c4b32c
    }
  }

  it should "get connected peers with wrong Basich Auth" in {
    Get(prefix + "/connected").addCredentials(badCredentials) ~> Route.seal(routesWithApiKey) ~> check {
      status.intValue() shouldBe StatusCodes.Unauthorized.intValue
    }
  }

  it should "connect to peer" in {
    val body = HttpEntity("""{"address": "localhost:8080"}""").withContentType(ContentTypes.`application/json`)
    Post(prefix + "/connect", body) ~> routes ~> check {
      status shouldBe StatusCodes.OK
    }
  }

  it should "connect to peer with Basich Auth" in {
    val body = HttpEntity("""{"address": "localhost:8080"}""").withContentType(ContentTypes.`application/json`)
    Post(prefix + "/connect", body).addCredentials(credentials) ~> routesWithApiKey ~> check {
      status shouldBe StatusCodes.OK
    }
  }

  it should "not connect to peer with wrong Basich Auth" in {
    val body = HttpEntity("""{"address": "localhost:8080"}""").withContentType(ContentTypes.`application/json`)
    Post(prefix + "/connect", body).addCredentials(badCredentials) ~> Route.seal(routesWithApiKey) ~> check {
      status.intValue() shouldBe StatusCodes.Unauthorized.intValue
    }
  }

  it should "get blacklisted peers" in {
    Get(prefix + "/blacklist").addCredentials(credentials) ~> routesWithApiKey ~> check {
      status shouldBe StatusCodes.OK
      Map("addresses" -> blacklistedPeers.map(_.toString)).asJson.toString shouldBe responseAs[String]
    }
  }

  it should "respond ok when add or delete blacklisted peer request is correct" in {
    val networkControllerProbe = TestProbe("networkController")
    val peerManagerProbe = TestProbe("peerManagerProbe")
    val routesWithProbes = PeersApiRoute(peerManagerProbe.ref, networkControllerProbe.ref, timeProvider, restApiSettingsWithApiKey).route

    val bodyRequest = HttpEntity(
      """{"address": "127.0.0.1:8080", "durationInMinutes": 40}"""
    ).withContentType(ContentTypes.`application/json`)

    Post(prefix + "/blacklist", bodyRequest).addCredentials(credentials) ~> routesWithProbes ~> check {
      peerManagerProbe.expectMsgClass(classOf[AddToBlacklist])
      networkControllerProbe.expectMsgClass(classOf[DisconnectFromAddress])

      status shouldBe StatusCodes.OK
    }

    Delete(prefix + "/blacklist", body).addCredentials(credentials) ~> routesWithProbes ~> check {
      peerManagerProbe.expectMsgClass(classOf[RemoveFromBlacklist])

      status shouldBe StatusCodes.OK
    }
  }

  it should "response bad request if blacklist body content is not well formed" in {
    val bodyRequestInvalidAddress = HttpEntity(
      """{"address": "badAddress", "durationInMinutes": 40}"""
    ).withContentType(ContentTypes.`application/json`)

    Post(prefix + "/blacklist", bodyRequestInvalidAddress).addCredentials(credentials) ~> routesWithApiKey ~> check {
      status shouldBe StatusCodes.BadRequest
    }

    val invalidDurations = Seq(0, -1)
    invalidDurations.foreach(duration => {
      val bodyRequestInvalidBanDuration = HttpEntity(
        s"""{"address": "127.0.0.1:8080", "durationInMinutes": $duration}"""
      ).withContentType(ContentTypes.`application/json`)

      Post(prefix + "/blacklist", bodyRequestInvalidBanDuration).addCredentials(credentials) ~> routesWithApiKey ~> check {
        responseAs[String].contains("duration must be greater than 0") shouldBe true
        status shouldBe StatusCodes.BadRequest
      }
    })


    Delete(prefix + "/blacklist", badBody).addCredentials(credentials) ~> routesWithApiKey ~> check {
      status shouldBe StatusCodes.BadRequest
    }
  }

  it should "respond ok when delete peer request is correct" in {
    val networkControllerProbe = TestProbe("networkController")
    val peerManagerProbe = TestProbe("peerManagerProbe")
    val routesWithProbes = PeersApiRoute(peerManagerProbe.ref, networkControllerProbe.ref, timeProvider, restApiSettings).route

    Delete(prefix + "/peer", body) ~> routesWithProbes ~> check {
      peerManagerProbe.expectMsgClass(classOf[RemovePeer])
      networkControllerProbe.expectMsgClass(classOf[DisconnectFromAddress])

      status shouldBe StatusCodes.OK
    }
  }

  it should "response bad request if delete peer body content is not well formed" in {
    Delete(prefix + "/peer", badBody).addCredentials(credentials) ~> routesWithApiKey ~> check {
      status shouldBe StatusCodes.BadRequest
    }
  }
}<|MERGE_RESOLUTION|>--- conflicted
+++ resolved
@@ -87,30 +87,17 @@
     }
   }
 
-  //can't check it cause original node using now() timestamp for last seen field
-<<<<<<< HEAD
   it should "get connected peers" in {
     Get(prefix + "/connected") ~> Route.seal(routes) ~> check {
-      status.intValue() shouldBe StatusCodes.InternalServerError.intValue
-=======
-  ignore should "get connected peers" in {
-    Get(prefix + "/connected") ~> routes ~> check {
-      status shouldBe StatusCodes.OK
-      connectedPeersResp shouldBe responseAs[String]
->>>>>>> 19c4b32c
+      status shouldBe StatusCodes.OK
     }
   }
 
   //can't check it cause original node using now() timestamp for last seen field.
   //We can check only that the authorization passed
   it should "get connected peers with Basich Auth" in {
-<<<<<<< HEAD
-    Get(prefix + "/connected").addCredentials(credentials) ~> Route.seal(routesWithApiKey) ~> check {
-      status.intValue() shouldBe StatusCodes.InternalServerError.intValue
-=======
     Get(prefix + "/connected").addCredentials(credentials) ~> routesWithApiKey ~> check {
       status shouldBe StatusCodes.OK
->>>>>>> 19c4b32c
     }
   }
 
