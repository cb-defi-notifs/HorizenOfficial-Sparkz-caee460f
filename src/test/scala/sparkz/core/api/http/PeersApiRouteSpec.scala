--- conflicted
+++ resolved
@@ -1,18 +1,10 @@
 package sparkz.core.api.http
 
-<<<<<<< HEAD
 import akka.http.javadsl.model.headers.HttpCredentials
-
-import java.net.InetSocketAddress
 import akka.http.scaladsl.model.{ContentTypes, HttpEntity, StatusCodes}
 import akka.http.scaladsl.server.Route
 import akka.http.scaladsl.testkit.{RouteTestTimeout, ScalatestRouteTest}
-import akka.testkit.TestDuration
-=======
-import akka.http.scaladsl.model.{ContentTypes, HttpEntity, StatusCodes}
-import akka.http.scaladsl.testkit.{RouteTestTimeout, ScalatestRouteTest}
 import akka.testkit.{TestDuration, TestProbe}
->>>>>>> c30689c3
 import io.circe.Json
 import io.circe.syntax._
 import org.scalatest.flatspec.AnyFlatSpec
@@ -41,15 +33,12 @@
   private val settings = SparkzSettings.read(None)
   private val timeProvider = new NetworkTimeProvider(settings.ntp)
   private val routes = PeersApiRoute(pmRef, networkControllerRef, timeProvider, restApiSettings).route
-<<<<<<< HEAD
   private val routesWithApiKey = PeersApiRoute(pmRef, networkControllerRef, timeProvider, restApiSettingsWithApiKey).route
 
   private val credentials = HttpCredentials.createBasicHttpCredentials("username","password")
   private val badCredentials = HttpCredentials.createBasicHttpCredentials("username","wrong_password")
-=======
   private val body = HttpEntity("localhost:8080".asJson.toString).withContentType(ContentTypes.`application/json`)
   private val badBody = HttpEntity("badBodyContent".asJson.toString).withContentType(ContentTypes.`application/json`)
->>>>>>> c30689c3
 
   val peersResp: String = peers.map { case (address, peerInfo) =>
     PeerInfoResponse.fromAddressAndInfo(address, peerInfo).asJson
@@ -76,22 +65,17 @@
     }
   }
 
-<<<<<<< HEAD
   it should "get all peers with Basich Auth" in {
     Get(prefix + "/all").addCredentials(credentials) ~> routesWithApiKey ~> check {
-=======
+      status shouldBe StatusCodes.OK
+      peersResp shouldBe responseAs[String]
+    }
+  }
+
   it should "get the specified peer" in {
-    Get(prefix + "/peer/" + addr.toString) ~> routes ~> check {
+    Get(prefix + "/peer/" + addr.toString).addCredentials(credentials) ~> routesWithApiKey ~> check {
       status shouldBe StatusCodes.OK
       peerResp shouldBe responseAs[String]
-    }
-  }
-
-  //can't check it cause original node using now() timestamp for last seen field
-  ignore should "get connected peers" in {
-    Get(prefix + "/connected") ~> routes ~> check {
->>>>>>> c30689c3
-      status shouldBe StatusCodes.OK
     }
   }
 
@@ -105,7 +89,6 @@
   it should "get connected peers" in {
     Get(prefix + "/connected") ~> Route.seal(routes) ~> check {
       status.intValue() shouldBe StatusCodes.InternalServerError.intValue
-      //connectedPeersResp shouldBe responseAs[String]
     }
   }
 
@@ -114,7 +97,6 @@
   it should "get connected peers with Basich Auth" in {
     Get(prefix + "/connected").addCredentials(credentials) ~> Route.seal(routesWithApiKey) ~> check {
       status.intValue() shouldBe StatusCodes.InternalServerError.intValue
-      //connectedPeersResp shouldBe responseAs[String]
     }
   }
 
@@ -125,30 +107,28 @@
   }
 
   it should "connect to peer" in {
-    val body = HttpEntity(
-      """{"address": "localhost:8080"}"""
-    ).withContentType(ContentTypes.`application/json`)
+    val body = HttpEntity("""{"address": "localhost:8080"}""").withContentType(ContentTypes.`application/json`)
     Post(prefix + "/connect", body) ~> routes ~> check {
       status shouldBe StatusCodes.OK
     }
   }
 
   it should "connect to peer with Basich Auth" in {
-    val body = HttpEntity("localhost:8080".asJson.toString).withContentType(ContentTypes.`application/json`)
+    val body = HttpEntity("""{"address": "localhost:8080"}""").withContentType(ContentTypes.`application/json`)
     Post(prefix + "/connect", body).addCredentials(credentials) ~> routesWithApiKey ~> check {
       status shouldBe StatusCodes.OK
     }
   }
 
   it should "not connect to peer with wrong Basich Auth" in {
-    val body = HttpEntity("localhost:8080".asJson.toString).withContentType(ContentTypes.`application/json`)
+    val body = HttpEntity("""{"address": "localhost:8080"}""").withContentType(ContentTypes.`application/json`)
     Post(prefix + "/connect", body).addCredentials(badCredentials) ~> Route.seal(routesWithApiKey) ~> check {
       status.intValue() shouldBe StatusCodes.Unauthorized.intValue
     }
   }
 
   it should "get blacklisted peers" in {
-    Get(prefix + "/blacklist") ~> routes ~> check {
+    Get(prefix + "/blacklist").addCredentials(credentials) ~> routesWithApiKey ~> check {
       status shouldBe StatusCodes.OK
       Map("addresses" -> blacklistedPeers.map(_.toString)).asJson.toString shouldBe responseAs[String]
     }
@@ -157,20 +137,20 @@
   it should "respond ok when add or delete blacklisted peer request is correct" in {
     val networkControllerProbe = TestProbe("networkController")
     val peerManagerProbe = TestProbe("peerManagerProbe")
-    val routesWithProbes = PeersApiRoute(peerManagerProbe.ref, networkControllerProbe.ref, timeProvider, restApiSettings).route
+    val routesWithProbes = PeersApiRoute(peerManagerProbe.ref, networkControllerProbe.ref, timeProvider, restApiSettingsWithApiKey).route
 
     val bodyRequest = HttpEntity(
       """{"address": "127.0.0.1:8080", "durationInMinutes": 40}"""
     ).withContentType(ContentTypes.`application/json`)
 
-    Post(prefix + "/blacklist", bodyRequest) ~> routesWithProbes ~> check {
+    Post(prefix + "/blacklist", bodyRequest).addCredentials(credentials) ~> routesWithProbes ~> check {
       peerManagerProbe.expectMsgClass(classOf[AddToBlacklist])
       networkControllerProbe.expectMsgClass(classOf[DisconnectFromAddress])
 
       status shouldBe StatusCodes.OK
     }
 
-    Delete(prefix + "/blacklist", body) ~> routesWithProbes ~> check {
+    Delete(prefix + "/blacklist", body).addCredentials(credentials) ~> routesWithProbes ~> check {
       peerManagerProbe.expectMsgClass(classOf[RemoveFromBlacklist])
 
       status shouldBe StatusCodes.OK
@@ -182,7 +162,7 @@
       """{"address": "badAddress", "durationInMinutes": 40}"""
     ).withContentType(ContentTypes.`application/json`)
 
-    Post(prefix + "/blacklist", bodyRequestInvalidAddress) ~> routes ~> check {
+    Post(prefix + "/blacklist", bodyRequestInvalidAddress).addCredentials(credentials) ~> routesWithApiKey ~> check {
       status shouldBe StatusCodes.BadRequest
     }
 
@@ -192,14 +172,14 @@
         s"""{"address": "127.0.0.1:8080", "durationInMinutes": $duration}"""
       ).withContentType(ContentTypes.`application/json`)
 
-      Post(prefix + "/blacklist", bodyRequestInvalidBanDuration) ~> routes ~> check {
+      Post(prefix + "/blacklist", bodyRequestInvalidBanDuration).addCredentials(credentials) ~> routesWithApiKey ~> check {
         responseAs[String].contains("duration must be greater than 0") shouldBe true
         status shouldBe StatusCodes.BadRequest
       }
     })
 
 
-    Delete(prefix + "/blacklist", badBody) ~> routes ~> check {
+    Delete(prefix + "/blacklist", badBody).addCredentials(credentials) ~> routesWithApiKey ~> check {
       status shouldBe StatusCodes.BadRequest
     }
   }
@@ -218,7 +198,7 @@
   }
 
   it should "response bad request if delete peer body content is not well formed" in {
-    Delete(prefix + "/peer", badBody) ~> routes ~> check {
+    Delete(prefix + "/peer", badBody).addCredentials(credentials) ~> routesWithApiKey ~> check {
       status shouldBe StatusCodes.BadRequest
     }
   }
