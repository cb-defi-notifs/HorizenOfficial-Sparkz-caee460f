--- conflicted
+++ resolved
@@ -62,12 +62,8 @@
   }
 
   class NetworkControllerStub extends Actor {
-<<<<<<< HEAD
     def receive: PartialFunction[Any, Unit] = {
-=======
-    def receive = {
       case GetConnectedPeers => sender() ! emptyPeers
->>>>>>> 19c4b32c
       case _ => ()
     }
   }
