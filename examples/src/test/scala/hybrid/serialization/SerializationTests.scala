package hybrid.serialization

import examples.curvepos.transaction.{PublicKey25519NoncedBox, PublicKey25519NoncedBoxSerializer}
import examples.hybrid.blocks.{PosBlock, PowBlock}
import examples.hybrid.history.{HybridSyncInfo, HybridSyncInfoSerializer}
import examples.hybrid.state.SimpleBoxTransaction
import hybrid.HybridGenerators
import org.scalatest.prop.{GeneratorDrivenPropertyChecks, PropertyChecks}
import org.scalatest.{Matchers, PropSpec}
import scorex.core.transaction.box.proposition.PublicKey25519Proposition
import scorex.core.transaction.wallet.{WalletBox, WalletBoxSerializer}

class SerializationTests extends PropSpec
  with PropertyChecks
  with GeneratorDrivenPropertyChecks
  with Matchers
  with HybridGenerators {

  property("SimpleBoxTransaction serialization") {
    forAll(simpleBoxTransactionGen) { b: SimpleBoxTransaction =>
      val parsed = b.serializer.parseBytes(b.bytes).get
      parsed.bytes shouldEqual b.bytes
    }
  }

  property("WalletBox serialization") {
    val walletBoxSerializer =
      new WalletBoxSerializer[PublicKey25519Proposition, PublicKey25519NoncedBox](PublicKey25519NoncedBoxSerializer)
    forAll(walletBoxGen) { b: WalletBox[PublicKey25519Proposition, PublicKey25519NoncedBox] =>
      val parsed = walletBoxSerializer.parseBytes(walletBoxSerializer.toBytes(b)).get
      walletBoxSerializer.toBytes(parsed) shouldEqual walletBoxSerializer.toBytes(b)
    }
  }

  property("PosBlock serialization") {
    forAll(posBlockGen) { b: PosBlock =>
      val parsed = b.serializer.parseBytes(b.bytes).get
      parsed.bytes shouldEqual b.bytes
    }
  }

  property("PowBlock serialization") {
    forAll(powBlockGen) { b: PowBlock =>
      val parsed = b.serializer.parseBytes(b.bytes).get
      assert(parsed.brothersCount == b.brothersCount)
      assert(parsed.brothersHash sameElements b.brothersHash)
<<<<<<< HEAD
      assert(parsed.brothers.headOption.forall(ph => ph.brothersHash sameElements b.brothers.head.brothersHash))
      parsed.bytes shouldEqual b.bytes
    }
  }

  property("SimpleBoxTransaction serialization") {
    forAll(simpleBoxTransactionGen) { b: SimpleBoxTransaction =>
      val parsed = b.companion.parse(b.bytes).get
=======
      assert(parsed.brothers.headOption.exists(ph => ph.brothersHash sameElements b.brothers.head.brothersHash))
>>>>>>> 3663236d
      parsed.bytes shouldEqual b.bytes
    }
  }

  property("HybridSyncInfo serialization") {
    forAll(hybridSyncInfoGen) { b: HybridSyncInfo =>
      val parsed = HybridSyncInfoSerializer.parseBytes(b.bytes).get
      parsed.bytes shouldEqual b.bytes
    }
  }

}<|MERGE_RESOLUTION|>--- conflicted
+++ resolved
@@ -44,7 +44,6 @@
       val parsed = b.serializer.parseBytes(b.bytes).get
       assert(parsed.brothersCount == b.brothersCount)
       assert(parsed.brothersHash sameElements b.brothersHash)
-<<<<<<< HEAD
       assert(parsed.brothers.headOption.forall(ph => ph.brothersHash sameElements b.brothers.head.brothersHash))
       parsed.bytes shouldEqual b.bytes
     }
@@ -52,10 +51,7 @@
 
   property("SimpleBoxTransaction serialization") {
     forAll(simpleBoxTransactionGen) { b: SimpleBoxTransaction =>
-      val parsed = b.companion.parse(b.bytes).get
-=======
-      assert(parsed.brothers.headOption.exists(ph => ph.brothersHash sameElements b.brothers.head.brothersHash))
->>>>>>> 3663236d
+      val parsed = b.serializer.parseBytes(b.bytes).get
       parsed.bytes shouldEqual b.bytes
     }
   }
