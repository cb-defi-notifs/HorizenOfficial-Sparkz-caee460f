package examples.hybrid.history


import java.io.File

import examples.hybrid.blocks._
import examples.hybrid.mining.{MiningConstants, MiningSettings}
import examples.hybrid.state.SimpleBoxTransaction
import examples.hybrid.validation.BlockValidator
import io.iohk.iodb.LSMStore
import org.mapdb.DBMaker
import scorex.core.NodeViewModifier
import scorex.core.NodeViewModifier.{ModifierId, ModifierTypeId}
import scorex.core.consensus.History
import scorex.core.consensus.History.{HistoryComparisonResult, Modifications}
import scorex.core.crypto.hash.FastCryptographicHash
import scorex.core.transaction.box.proposition.PublicKey25519Proposition
import scorex.core.utils.ScorexLogging
import scorex.crypto.encode.Base58

import scala.annotation.tailrec
import scala.util.Try

/**
  * History storage
  * we store all the blocks, even if they are not in a main chain
  */
//todo: add some versioned field to the class
class HybridHistory(storage: HistoryStorage,
                    settings: MiningConstants,
                    validator: BlockValidator)
  extends History[PublicKey25519Proposition,
    SimpleBoxTransaction,
    HybridPersistentNodeViewModifier,
    HybridSyncInfo,
    HybridHistory] with ScorexLogging {

  import HybridHistory._

  override type NVCT = HybridHistory

  require(NodeViewModifier.ModifierIdSize == 32, "32 bytes ids assumed")

<<<<<<< HEAD
  // map from block id to difficulty at the corresponding moment of time
  lazy val blockDifficulties = metaDb.hashMap("powDiff", Serializer.BYTE_ARRAY, Serializer.BIG_INTEGER).createOrOpen()

  //blockId -> score correspondence, for now score == height; that's not very secure,
  //see http://bitcoin.stackexchange.com/questions/29742/strongest-vs-longest-chain-and-orphaned-blocks
  lazy val blockHeights = metaDb.hashMap("hidx", Serializer.BYTE_ARRAY, Serializer.LONG).createOrOpen()

  //for now score = chain length; that's not very secure, see link above
  lazy val height = blockHeights.get(bestPowId)
  lazy val bestChainScore = height

  lazy val orphanCountVar = metaDb.atomicLong("orphans", 0L).createOrOpen()

  private lazy val bestPowIdVar = metaDb.atomicVar("lastPow", Serializer.BYTE_ARRAY).createOrOpen()
  lazy val bestPowId: Array[Byte] = Option(bestPowIdVar.get()).getOrElse(settings.GenesisParentId)

  private lazy val bestPosIdVar = metaDb.atomicVar("lastPos", Serializer.BYTE_ARRAY).createOrOpen()
  lazy val bestPosId: Array[Byte] = Option(bestPosIdVar.get()).getOrElse(settings.GenesisParentId)

  lazy val bestPowBlock = {
    require(height > 0, "History is empty")
    modifierById(bestPowId).get.asInstanceOf[PowBlock]
  }

  lazy val bestPosBlock = {
    require(height > 0, "History is empty")
    modifierById(bestPosId).get.asInstanceOf[PosBlock]
  }

=======
>>>>>>> b4f4fafb
  lazy val pairCompleted: Boolean =
    (storage.bestPowId sameElements settings.GenesisParentId, bestPosId sameElements settings.GenesisParentId) match {
      case (true, true) => true
      case (false, true) => false
      case (false, false) => bestPosBlock.parentId sameElements bestPowId
      case (true, false) => ??? //shouldn't be
    }

  lazy val height = storage.height
  lazy val bestPosId = storage.bestPosId
  lazy val bestPowId = storage.bestPowId
  lazy val bestPosBlock = storage.bestPosBlock
  lazy val bestPowBlock = storage.bestPowBlock

  /**
    * Return specified number of PoW blocks, ordered back from last one
    *
    * @param count - how many blocks to return
    * @return PoW blocks, in reverse order (starting from the most recent one)
    */
  //TODO a lot of crimes committed here: .get, .asInstanceOf
  def lastPowBlocks(count: Int): Seq[PowBlock] = if (isEmpty) {
    Seq()
  } else {
    @tailrec
    def loop(b: PowBlock, acc: Seq[PowBlock] = Seq()): Seq[PowBlock] = if (acc.length >= count) {
      acc
    } else {
      modifierById(b.parentId) match {
        case Some(parent: PowBlock) => loop(parent, b +: acc)
        case _ => b +: acc
      }
    }
    loop(bestPowBlock)
  }

  /**
    * Is there's no history, even genesis block
    *
    * @return
    */
  override def isEmpty: Boolean = height <= 0

  override def modifierById(id: ModifierId): Option[HybridPersistentNodeViewModifier] = storage.modifierById(id)

  override def contains(id: ModifierId): Boolean =
    if (id sameElements settings.GenesisParentId) true else modifierById(id).isDefined

  /**
    *
    * @param block - block to append
    * @return
    */
  override def append(block: HybridPersistentNodeViewModifier):
  Try[(HybridHistory, Modifications[HybridPersistentNodeViewModifier])] = Try {
    log.debug(s"Trying to append block ${Base58.encode(block.id)} to history")
    val res: (HybridHistory, Modifications[HybridPersistentNodeViewModifier]) = block match {
      case powBlock: PowBlock =>
        val modifications: Modifications[HybridPersistentNodeViewModifier] = if (isGenesis(powBlock)) {
          storage.update(powBlock, None, isBest = true)
          Modifications(powBlock.parentId, Seq(), Seq(powBlock))
        } else {
<<<<<<< HEAD
          if (blockScore > currentScore) {
            //check for chain switching
            if (!(powBlock.parentId sameElements bestPowId)) {
              log.info(s"Processing fork at ${Base58.encode(powBlock.id)}")

              val (newSuffix, oldSuffix) = commonBlockThenSuffixes(powBlock)

              //decrement
              orphanCountVar.addAndGet(oldSuffix.size - newSuffix.size)

              val rollbackPoint = newSuffix.head

              val throwBlocks = oldSuffix.tail.map(id => modifierById(id).get)
              val applyBlocks = newSuffix.tail.map(id => modifierById(id).get)

              bestPowIdVar.set(blockId)
              Modifications(rollbackPoint, throwBlocks, applyBlocks)
            } else {
              bestPowIdVar.set(blockId)
              Modifications(powBlock.parentId, Seq(), Seq(powBlock))
            }
          } else if (blockScore == bestChainScore &&
            (bestPowBlock.parentId sameElements powBlock.parentId) &&
            (bestPowBlock.parentId sameElements powBlock.parentId) &&
            (bestPowBlock.brothersCount < powBlock.brothersCount)
          ) {
            //handle younger brother - replace current best PoW block with a brother
            val replacedBlock = bestPowBlock
            bestPowIdVar.set(blockId)
            Modifications(powBlock.prevPosId, Seq(replacedBlock), Seq(powBlock))
          } else {
            orphanCountVar.incrementAndGet()
            Modifications(powBlock.parentId, Seq(), Seq(powBlock))
=======
          validator.checkPowConsensusRules(powBlock, storage.getPoWDifficulty(Some(powBlock.prevPosId))).get
          storage.heightOf(powBlock.parentId) match {
            case Some(parentHeight) =>
              val isBest: Boolean = if (storage.height == storage.parentHeight(powBlock)) {
                //new best block
                true
              } else if ((bestPowBlock.parentId sameElements powBlock.parentId) &&
                (bestPowBlock.brothersCount < powBlock.brothersCount)) {
                //new best brother
                true
              } else {
                false
              }

              storage.update(powBlock, None, isBest)
              if (isBest) {
                if (isGenesis(powBlock) || (powBlock.parentId sameElements bestPowId)) {
                  //just apply one block to the end
                  Modifications(powBlock.parentId, Seq(), Seq(powBlock))
                } else if ((bestPowBlock.parentId sameElements powBlock.parentId) &&
                  (bestPowBlock.brothersCount < powBlock.brothersCount)) {
                  //new best brother
                  Modifications(bestPowBlock.id, Seq(bestPowBlock), Seq(powBlock))
                } else {
                  log.info(s"Processing fork at ${Base58.encode(powBlock.id)}")

                  val (newSuffix, oldSuffix) = commonBlockThenSuffixes(modifierById(powBlock.prevPosId).get)

                  val rollbackPoint = newSuffix.head

                  val throwBlocks = oldSuffix.tail.map(id => modifierById(id).get)
                  val applyBlocks = powBlock +: newSuffix.tail.map(id => modifierById(id).get)
                  require(applyBlocks.nonEmpty)
                  require(throwBlocks.nonEmpty)

                  Modifications(rollbackPoint, throwBlocks, applyBlocks)
                }
              } else {
                Modifications(powBlock.parentId, Seq(), Seq(powBlock))
              }
            case None =>
              log.warn("No parent block in history")
              ???
>>>>>>> b4f4fafb
          }
        }
        require(modifications.toApply.exists(_.id sameElements powBlock.id))
        (new HybridHistory(storage, settings, validator), modifications)


      case posBlock: PosBlock =>
        validator.checkPoSConsensusRules(posBlock).get

        val difficulties = calcDifficultiesForNewBlock(posBlock)
        val isBest = storage.height == storage.parentHeight(posBlock)
        storage.update(posBlock, Some(difficulties), isBest)

        val mod: Modifications[HybridPersistentNodeViewModifier] =
          Modifications(posBlock.parentId, Seq(), Seq(posBlock))

        (new HybridHistory(storage, settings, validator), mod) //no rollback ever
    }
    log.info(s"History: block ${Base58.encode(block.id)} appended to chain with score ${storage.heightOf(block.id)}. " +
      s"Best score is ${storage.bestChainScore}")
    res
  }

  private def calcDifficultiesForNewBlock(posBlock: PosBlock): (BigInt, Long) = {
    val parentHeight = storage.heightOf(posBlock.parentId).get
    if (parentHeight > 0 && parentHeight % DifficultyRecalcPeriod == 0) {
      //recalc difficulties
      val powBlocks = lastPowBlocks(DifficultyRecalcPeriod)
      assert(powBlocks.length == DifficultyRecalcPeriod)
      val realTime = powBlocks.last.timestamp - powBlocks.head.timestamp
      val brothersCount = powBlocks.map(_.brothersCount).sum
      val expectedTime = (DifficultyRecalcPeriod + brothersCount) * settings.BlockDelay
      val oldPowDifficulty = storage.getPoWDifficulty(Some(powBlocks.last.prevPosId))

      val newPowDiff = (oldPowDifficulty * expectedTime / realTime).max(BigInt(1L))

      val oldPosDifficulty = storage.getPoSDifficulty(powBlocks.last.prevPosId)
      val newPosDiff = oldPosDifficulty * DifficultyRecalcPeriod / ((DifficultyRecalcPeriod + brothersCount) * 8 / 10)
      log.info(s"PoW difficulty changed at ${Base58.encode(posBlock.id)}: old $oldPowDifficulty, new $newPowDiff. " +
        s" ${powBlocks.last.timestamp} - ${powBlocks.head.timestamp} | $brothersCount")
      log.info(s"PoS difficulty changed: old $oldPosDifficulty, new $newPosDiff")
      (newPowDiff, newPosDiff)
    } else {
      //Same difficulty as in previous block
      val parentPoSId: ModifierId = modifierById(posBlock.parentId).get.asInstanceOf[PowBlock].prevPosId
      (storage.getPoWDifficulty(Some(parentPoSId)), storage.getPoSDifficulty(parentPoSId))
    }
  }

  override def openSurfaceIds(): Seq[ModifierId] =
    if (isEmpty) Seq(settings.GenesisParentId)
    else if (pairCompleted) Seq(bestPowId, bestPosId)
    else Seq(bestPowId)

  override def applicable(block: HybridPersistentNodeViewModifier): Boolean = {
    block match {
      case pwb: PowBlock =>
        contains(pwb.parentId) && contains(pwb.prevPosId)
      case psb: PosBlock =>
        contains(psb.parentId)
    }
  }

  override def continuationIds(from: Seq[(ModifierTypeId, ModifierId)],
                               size: Int): Option[Seq[(ModifierTypeId, ModifierId)]] = {
    def inList(m: HybridPersistentNodeViewModifier): Boolean = idInList(m.id) || isGenesis(m)
    def idInList(id: ModifierId): Boolean = from.exists(f => f._2 sameElements id)

    //Look without limit for case difference between nodes is bigger then size
    chainBack(bestPowBlock, inList) match {
      case Some(chain) if chain.exists(id => idInList(id._2)) => Some(chain.take(size))
      case Some(chain) =>
        log.warn("Found chain without ids form remote")
        None
      case _ => None
    }
  }

  override def syncInfo(answer: Boolean): HybridSyncInfo =
    HybridSyncInfo(
      answer,
      lastPowBlocks(HybridSyncInfo.MaxLastPowBlocks).map(_.id),
      bestPosId)

  @tailrec
  private def divergentSuffix(otherLastPowBlocks: Seq[ModifierId],
                              suffixFound: Seq[ModifierId] = Seq()): Seq[ModifierId] = {
    val head = otherLastPowBlocks.head
    val newSuffix = suffixFound :+ head
    modifierById(head) match {
      case Some(b) =>
        newSuffix
      case None => if (otherLastPowBlocks.length <= 1) {
        Seq()
      } else {
        divergentSuffix(otherLastPowBlocks.tail, newSuffix)
      }
    }
  }

  /**
    * Whether another's node syncinfo shows that another node is ahead or behind ours
    *
    * @param other other's node sync info
    * @return Equal if nodes have the same history, Younger if another node is behind, Older if a new node is ahead
    */
  override def compare(other: HybridSyncInfo): HistoryComparisonResult.Value = {
    //todo: check PoW header correctness, return cheater status for that
    //todo: return cheater status in other cases, e.g. PoW id is a correct PoS id


    val dSuffix = divergentSuffix(other.lastPowBlockIds.reverse)

    dSuffix.length match {
      case 0 =>
        log.warn(s"CompareNonsense: ${other.lastPowBlockIds.toList.map(Base58.encode)} at height $height}")
        HistoryComparisonResult.Nonsense
      case 1 =>
        if (dSuffix.head sameElements bestPowId) {
          if (other.lastPosBlockId sameElements bestPosId) {
            HistoryComparisonResult.Equal
          } else if (pairCompleted) {
            HistoryComparisonResult.Older
          } else {
            HistoryComparisonResult.Younger
          }
        } else HistoryComparisonResult.Younger
      case _ =>
        // +1 to include common block
        val localSuffixLength = height - storage.heightOf(dSuffix.last).get + 1
        val otherSuffixLength = dSuffix.length

        if (localSuffixLength < otherSuffixLength)
          HistoryComparisonResult.Older
        else if (localSuffixLength == otherSuffixLength)
          HistoryComparisonResult.Equal
        else HistoryComparisonResult.Younger
    }
  }


  lazy val powDifficulty = storage.getPoWDifficulty(None)
  lazy val posDifficulty = storage.getPoSDifficulty(storage.bestPosBlock.id)

  private def isGenesis(b: HybridPersistentNodeViewModifier): Boolean = storage.isGenesis(b)

  //chain without brothers
  override def toString: String = {
    chainBack(storage.bestPosBlock, isGenesis).get.map(_._2).map(Base58.encode).mkString(",")
  }

  /**
    * Go back though chain and get block ids until condition until
    */
  @tailrec
  private def chainBack(m: HybridPersistentNodeViewModifier,
                        until: HybridPersistentNodeViewModifier => Boolean,
                        limit: Int = Int.MaxValue,
                        acc: Seq[(ModifierTypeId, ModifierId)] = Seq()): Option[Seq[(ModifierTypeId, ModifierId)]] = {
    val sum: Seq[(ModifierTypeId, ModifierId)] = if (m.isInstanceOf[PosBlock]) (PosBlock.ModifierTypeId -> m.id) +: acc
    else (PowBlock.ModifierTypeId -> m.id) +: acc

    if (limit <= 0 || until(m)) {
      Some(sum)
    } else {
      val parentId = m match {
        case b: PosBlock => b.parentId
        case b: PowBlock => b.prevPosId
      }
      modifierById(parentId) match {
        case Some(parent) => chainBack(parent, until, limit - 1, sum)
        case _ =>
          log.warn(s"Parent block ${Base58.encode(parentId)} for ${Base58.encode(m.id)} not found ")
          None
      }
    }
  }

  //TODO limit???
  /**
    * find common suffixes for two chains - starting from forkBlock and from bestPowBlock
    * returns last common block and then variant blocks for two chains,
    */
  final def commonBlockThenSuffixes(forkBlock: HybridPersistentNodeViewModifier,
                                    limit: Int = Int.MaxValue): (Seq[ModifierId], Seq[ModifierId]) = {
    val loserChain = chainBack(bestPowBlock, isGenesis, limit).get.map(_._2)
    def in(m: HybridPersistentNodeViewModifier): Boolean = loserChain.exists(s => s sameElements m.id)
    val winnerChain = chainBack(forkBlock, in, limit).get.map(_._2)
    val i = loserChain.indexWhere(id => id sameElements winnerChain.head)
    (winnerChain, loserChain.takeRight(loserChain.length - i))
  }.ensuring(r => r._1.head sameElements r._2.head)

}


object HybridHistory extends ScorexLogging {
  val DifficultyRecalcPeriod = 20

  def readOrGenerate(settings: MiningSettings): HybridHistory = {
    val dataDirOpt = settings.dataDirOpt.ensuring(_.isDefined, "data dir must be specified")
    val dataDir = dataDirOpt.get
    val logDirOpt = settings.logDirOpt
    readOrGenerate(dataDir, logDirOpt, settings)
  }

  def readOrGenerate(dataDir: String, logDirOpt: Option[String], settings: MiningConstants): HybridHistory = {
    val iFile = new File(s"$dataDir/blocks")
    iFile.mkdirs()
    val blockStorage = new LSMStore(iFile)

    Runtime.getRuntime.addShutdownHook(new Thread() {
      override def run(): Unit = {
        log.info("Closing block storage...")
        blockStorage.close()
      }
    })

    val metaDb =
      DBMaker.fileDB(s"$dataDir/hidx")
        .fileMmapEnableIfSupported()
        .closeOnJvmShutdown()
        .make()

    val storage = new HistoryStorage(blockStorage, metaDb, settings)

    new HybridHistory(storage, settings, new BlockValidator(settings, FastCryptographicHash))
  }
}<|MERGE_RESOLUTION|>--- conflicted
+++ resolved
@@ -41,38 +41,6 @@
 
   require(NodeViewModifier.ModifierIdSize == 32, "32 bytes ids assumed")
 
-<<<<<<< HEAD
-  // map from block id to difficulty at the corresponding moment of time
-  lazy val blockDifficulties = metaDb.hashMap("powDiff", Serializer.BYTE_ARRAY, Serializer.BIG_INTEGER).createOrOpen()
-
-  //blockId -> score correspondence, for now score == height; that's not very secure,
-  //see http://bitcoin.stackexchange.com/questions/29742/strongest-vs-longest-chain-and-orphaned-blocks
-  lazy val blockHeights = metaDb.hashMap("hidx", Serializer.BYTE_ARRAY, Serializer.LONG).createOrOpen()
-
-  //for now score = chain length; that's not very secure, see link above
-  lazy val height = blockHeights.get(bestPowId)
-  lazy val bestChainScore = height
-
-  lazy val orphanCountVar = metaDb.atomicLong("orphans", 0L).createOrOpen()
-
-  private lazy val bestPowIdVar = metaDb.atomicVar("lastPow", Serializer.BYTE_ARRAY).createOrOpen()
-  lazy val bestPowId: Array[Byte] = Option(bestPowIdVar.get()).getOrElse(settings.GenesisParentId)
-
-  private lazy val bestPosIdVar = metaDb.atomicVar("lastPos", Serializer.BYTE_ARRAY).createOrOpen()
-  lazy val bestPosId: Array[Byte] = Option(bestPosIdVar.get()).getOrElse(settings.GenesisParentId)
-
-  lazy val bestPowBlock = {
-    require(height > 0, "History is empty")
-    modifierById(bestPowId).get.asInstanceOf[PowBlock]
-  }
-
-  lazy val bestPosBlock = {
-    require(height > 0, "History is empty")
-    modifierById(bestPosId).get.asInstanceOf[PosBlock]
-  }
-
-=======
->>>>>>> b4f4fafb
   lazy val pairCompleted: Boolean =
     (storage.bestPowId sameElements settings.GenesisParentId, bestPosId sameElements settings.GenesisParentId) match {
       case (true, true) => true
@@ -135,41 +103,6 @@
           storage.update(powBlock, None, isBest = true)
           Modifications(powBlock.parentId, Seq(), Seq(powBlock))
         } else {
-<<<<<<< HEAD
-          if (blockScore > currentScore) {
-            //check for chain switching
-            if (!(powBlock.parentId sameElements bestPowId)) {
-              log.info(s"Processing fork at ${Base58.encode(powBlock.id)}")
-
-              val (newSuffix, oldSuffix) = commonBlockThenSuffixes(powBlock)
-
-              //decrement
-              orphanCountVar.addAndGet(oldSuffix.size - newSuffix.size)
-
-              val rollbackPoint = newSuffix.head
-
-              val throwBlocks = oldSuffix.tail.map(id => modifierById(id).get)
-              val applyBlocks = newSuffix.tail.map(id => modifierById(id).get)
-
-              bestPowIdVar.set(blockId)
-              Modifications(rollbackPoint, throwBlocks, applyBlocks)
-            } else {
-              bestPowIdVar.set(blockId)
-              Modifications(powBlock.parentId, Seq(), Seq(powBlock))
-            }
-          } else if (blockScore == bestChainScore &&
-            (bestPowBlock.parentId sameElements powBlock.parentId) &&
-            (bestPowBlock.parentId sameElements powBlock.parentId) &&
-            (bestPowBlock.brothersCount < powBlock.brothersCount)
-          ) {
-            //handle younger brother - replace current best PoW block with a brother
-            val replacedBlock = bestPowBlock
-            bestPowIdVar.set(blockId)
-            Modifications(powBlock.prevPosId, Seq(replacedBlock), Seq(powBlock))
-          } else {
-            orphanCountVar.incrementAndGet()
-            Modifications(powBlock.parentId, Seq(), Seq(powBlock))
-=======
           validator.checkPowConsensusRules(powBlock, storage.getPoWDifficulty(Some(powBlock.prevPosId))).get
           storage.heightOf(powBlock.parentId) match {
             case Some(parentHeight) =>
@@ -213,7 +146,6 @@
             case None =>
               log.warn("No parent block in history")
               ???
->>>>>>> b4f4fafb
           }
         }
         require(modifications.toApply.exists(_.id sameElements powBlock.id))
