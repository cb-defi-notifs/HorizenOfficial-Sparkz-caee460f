package examples.hybrid

import akka.actor.{ActorRef, ActorSystem, Props}
import examples.commons._
import examples.hybrid.blocks._
import examples.hybrid.history.{HybridHistory, HybridSyncInfo}
import examples.hybrid.mining.{HybridMiningSettings, HybridSettings}
import examples.hybrid.state.HBoxStoredState
import examples.hybrid.wallet.HBoxWallet
import scorex.core.serialization.Serializer
import scorex.core.settings.ScorexSettings
import scorex.core.transaction.Transaction
import scorex.core.transaction.box.proposition.PublicKey25519Proposition
import scorex.core.transaction.state.PrivateKey25519Companion
import scorex.core.utils.{NetworkTimeProvider, ScorexEncoding, ScorexLogging}
import scorex.core.{ModifierTypeId, NodeViewHolder, NodeViewModifier}
import scorex.crypto.encode.Base58
import scorex.crypto.signatures.PublicKey


<<<<<<< HEAD
class HybridNodeViewHolder(hybridSettings: HybridSettings,
=======
class HybridNodeViewHolder(override val scorexSettings: ScorexSettings,
                           minerSettings: HybridMiningSettings,
>>>>>>> d6d67e74
                           timeProvider: NetworkTimeProvider)
  extends NodeViewHolder[SimpleBoxTransaction, HybridBlock] {

  override type SI = HybridSyncInfo
  override type HIS = HybridHistory
  override type MS = HBoxStoredState
  override type VL = HBoxWallet
  override type MP = SimpleBoxTransactionMemPool

  private val settings: ScorexSettings = hybridSettings.scorexSettings
  private val minerSettings: HybridMiningSettings = hybridSettings.mining
  override val networkChunkSize: Int = settings.network.networkChunkSize

  override val modifierSerializers: Map[ModifierTypeId, Serializer[_ <: NodeViewModifier]] =
    Map(PosBlock.ModifierTypeId -> PosBlockCompanion,
      PowBlock.ModifierTypeId -> PowBlockCompanion,
      Transaction.ModifierTypeId -> SimpleBoxTransactionCompanion)

  override def preRestart(reason: Throwable, message: Option[Any]): Unit = {
    super.preRestart(reason, message)
    log.error("HybridNodeViewHolder has been restarted, not a valid situation!")
    reason.printStackTrace()
    System.exit(100) // this actor shouldn't be restarted at all so kill the whole app if that happened
  }

  /**
    * Hard-coded initial view all the honest nodes in a network are making progress from.
    */
  override protected def genesisState: (HIS, MS, VL, MP) =
<<<<<<< HEAD
    HybridNodeViewHolder.generateGenesisState(hybridSettings, timeProvider)
=======
    HybridNodeViewHolder.generateGenesisState(scorexSettings, minerSettings, timeProvider)
>>>>>>> d6d67e74

  /**
    * Restore a local view during a node startup. If no any stored view found
    * (e.g. if it is a first launch of a node) None is to be returned
    */
  override def restoreState(): Option[(HIS, MS, VL, MP)] = {
<<<<<<< HEAD
    if (HBoxWallet.exists(hybridSettings.walletSettings)) {
      Some((
        HybridHistory.readOrGenerate(settings, minerSettings, timeProvider),
        HBoxStoredState.readOrGenerate(settings),
        HBoxWallet.readOrGenerate(hybridSettings.walletSettings, 1),
=======
    if (HBoxWallet.exists(scorexSettings)) {
      Some((
        HybridHistory.readOrGenerate(scorexSettings, minerSettings, timeProvider),
        HBoxStoredState.readOrGenerate(scorexSettings),
        HBoxWallet.readOrGenerate(scorexSettings, 1),
>>>>>>> d6d67e74
        SimpleBoxTransactionMemPool.emptyPool))
    } else None
  }
}

object HybridNodeViewHolder extends ScorexLogging with ScorexEncoding {
  def generateGenesisState(hybridSettings: HybridSettings,
                           timeProvider: NetworkTimeProvider):
  (HybridHistory, HBoxStoredState, HBoxWallet, SimpleBoxTransactionMemPool) = {
    val settings: ScorexSettings = hybridSettings.scorexSettings
    val minerSettings: HybridMiningSettings = hybridSettings.mining

    val GenesisAccountsNum = 50
    val GenesisBalance = Value @@ 100000000L

    //propositions with wallet seeds minerNode1 (20accs), minerNode2 (20 accs), minerNode3 (10 accs)
    val icoMembers: IndexedSeq[PublicKey25519Proposition] = IndexedSeq(
      "Gh5ipRV2fzCn5176CPHnW4EVk9MR2HU6m91ZhoPxUwHN",
      "5r37KJVi3DSKsh5atfhdN6CbpvEh6mKwEZvzuCWjtcf1",
      "71bFWP8JFmCiGS9m9b6GZfwmtgFUb1WDHmfk5mb63YEf",
      "7r3XqE1ZvTHzmd6teP3kUBm1KvAi2Kwkfj69VSo7VpPW",
      "Bf4GE6HBLbsHzGex93uYb1nN52HeBKfVC84ZxDraH3ZB",
      "B9sUJG3fUwRf33VaTEae2KxVqLHt7Ft1W69mFd9G5ZTb",
      "8ZSn9YP1rAgy5zRKzXbds8QHPggKEY9zWW7ZWjTvVQYf",
      "DHjxreyiz7ZLW4CH6XDVma4dWidwqRM3coacs6d6vXD4",
      "AmvdYNLLA4ZVj7Wj1FKKi1E9Eve7qnb6peXB8dQThQEz",
      "FBa8ZrF5CBVTZfj1enFvjXUTySJE6cCnrhx27Rct2aFH",
      "5CQtS7mWcNUrbW9TFVafmgP9C2bvUHcFAx6T9f791fVB",
      "BYiAvhAs2ZC7YCuzjez52tfHRVBep6ZmZToUMZCtrV45",
      "Bqd2xjzfaztCv2hLoaedxJ73yWQpbVqRgQobs2BGx3q4",
      "HvqRZ2TANTqFZJ7Qrpg2r6u14f1J7ZULeoM9cCRFq4QZ",
      "2oGZpxT1SceyZSVfs4R2hNYZopNL3LpVbPQ9seQbQpLo",
      "4u3xxr6tNBcY9NSC918xkikYrYC9RxyuTzksaQsbsXkK",
      "6uetbFeCJ4nhe9r1bbMN3D7sdBPJtafqacrLTJ21nfcK",
      "saLQifmdmE7urULqeJht8uWou7xh8qkapmmu3HM3SaT",
      "DqkHG29Rm5YSCahuR1VxytPFJFBqUhQKhAq7kokLakDc",
      "D9KQHUj4zkMJBYqfjoWbkMU2SPiuH6UA16Tq8Ns1zHwT",
      "GQz8mafKfC8Scb11ppCagiPGAHVSzDd3DQhZgsrzHKq8",
      "GBa7NdFDQYjkEsjn4xJvgYBZdwrN6Ds6FHMzcMhgAqFw",
      "Eozk3S7aTZStqAEmN8pLYAcSNpgNtUBBHykeNPqcKbwE",
      "26AZ94vmuVMiruQbxpaArtooeByf4mg7YERm7ASPLtzX",
      "4FLYR7RY2VPwxrk11naQeE2kuHe2sm6gttxFYzMAsipU",
      "B3HzLmPcDribF2csqSvdteTVcQsNkmxCKNFR3xLZ3Rqu",
      "2YE8p31Fr7KfgQTSWdCWK7C1wk4Y3Yb3gzvecHfjGQCS",
      "6haBGvcBz8ZrBza5BBWAGtVghKoSDunp1JXyFjhRL9Pg",
      "8Na86fSM2Cv5LvoezW5aL8h2qaP76Cs7EXVRjPZvY2dG",
      "5TSGDgKxXQmBL7K1UjXJJijA9uEZWYku7hQZjA4YchmJ",
      "6KDfFLDnSxTBQ58NvBWqeXLTTJtbALrw2uNDW2haGkTs",
      "G8vHzNUhbs8LH12p27dexZnXhYXcHa2F5rybLDyRC59y",
      "BjwrFU2FyBBB7x2vn3d5r3P9THG7kJi37A1VcJZj9ngy",
      "BXs7geU54HqMCicgzsuWNeF2CgD7DfQWg2KyJSuu35cj",
      "8r11HX4Ap8V9JsUVD7fivyzLzZ14DG9fSHhXDb2pgoeo",
      "FKroztkLwNbqibtwP6g5GYECuVRoVShT2GyuaATYYWeZ",
      "FUsLAekPGpPPQvvksV1VphYzPJgaEsbwEiBxEh4U9T6p",
      "7FkG9kkU66XQtPJuzgyAEB4Lcw4b78PZHfXwNbFgvohA",
      "ASpaQgkEP49UHUR8hAMrruiG4HpGo6WybvJ88njD5L7B",
      "FRRXWdY6br8kcTWk4VWnwiL7kAsgNvAbRyoXxdAkFqZt",
      "5YgmHSQ9AZpniZ9DMfTkZSfM3A1BJsXKqCAtCSr3Ybkq",
      "7vV4aqkg1YY5VnM34oJ7BRMXZyvULGPva6Tesmng9XvH",
      "45VGbsfFeiXkW2uoC7tDRVUSHjnYhtpfrYN57wTANHsn",
      "8QwTmye6VsHx3fkAvmJqvSgHPjdPCaT3wakEfpujsWM5",
      "6nUtKXw7WFgV2tRuFyYwBrg4kBMYzADekPqLTwnUccxV",
      "3Kw5jix8XMWj2SHsxt7c1w9iiK3s6qc4NMyY6bDUXvTg",
      "EVjrmbKvTkVk7JRzDEaHBL2tpcdAtHgyNhDyPXGcAXLv",
      "GXkCiK2P7khngAtfhG8TSqm4nfPbpMDNFBiG8CF41ZtP",
      "8etCeR343fg5gktxMh5j64zofFvWuyNTwmHAzWbsptoC",
      "AnwYrjV3yb9NuYWz31C758TZGTUCLD7zZdSYubbewygt"
    ).map(s => PublicKey25519Proposition(PublicKey @@ Base58.decode(s).get))
      .ensuring(_.length == GenesisAccountsNum)

    val genesisAccount = PrivateKey25519Companion.generateKeys("genesis".getBytes)
    val genesisAccountPriv = genesisAccount._1
    val powGenesis = PowBlock(minerSettings.GenesisParentId, minerSettings.GenesisParentId, 1481110008516L, 38,
      0, Array.fill(32)(0: Byte), genesisAccount._2, Seq())


    val genesisTxs = Seq(SimpleBoxTransaction(
      IndexedSeq(genesisAccountPriv -> Nonce @@ 0L),
      icoMembers.map(_ -> GenesisBalance),
      0L,
      0L))


    log.debug(s"Initialize state with transaction ${genesisTxs.headOption} with boxes ${genesisTxs.headOption.map(_.newBoxes)}")

    val genesisBox = PublicKey25519NoncedBox(genesisAccountPriv.publicImage, Nonce @@ 0L, GenesisBalance)
    val attachment = "genesis attachment".getBytes
    val posGenesis = PosBlock.create(powGenesis.id, 0, genesisTxs, genesisBox, attachment, genesisAccountPriv)

    var history = HybridHistory.readOrGenerate(settings, minerSettings, timeProvider)
    history = history.append(powGenesis).get._1
    history = history.append(posGenesis).get._1

    val gs = HBoxStoredState.genesisState(settings, Seq[HybridBlock](posGenesis, powGenesis))
    val gw = HBoxWallet.genesisWallet(hybridSettings.walletSettings, Seq[HybridBlock](posGenesis, powGenesis))
      .ensuring(_.boxes().map(_.box.value.toLong).sum >= GenesisBalance ||
        !encoder.encode(hybridSettings.walletSettings.seed.arr).startsWith("genesis"))
      .ensuring(_.boxes().forall(b => gs.closedBox(b.box.id).isDefined))

    (history, gs, gw, SimpleBoxTransactionMemPool.emptyPool)
  }
}

object HybridNodeViewHolderRef {
  def props(settings: HybridSettings,
            timeProvider: NetworkTimeProvider): Props =
    Props(new HybridNodeViewHolder(settings, timeProvider))

  def apply(settings: HybridSettings,
            timeProvider: NetworkTimeProvider)
           (implicit system: ActorSystem): ActorRef =
    system.actorOf(props(settings, timeProvider))

  def apply(name: String,
            settings: HybridSettings,
            timeProvider: NetworkTimeProvider)
           (implicit system: ActorSystem): ActorRef =
    system.actorOf(props(settings, timeProvider), name)
}<|MERGE_RESOLUTION|>--- conflicted
+++ resolved
@@ -18,12 +18,7 @@
 import scorex.crypto.signatures.PublicKey
 
 
-<<<<<<< HEAD
 class HybridNodeViewHolder(hybridSettings: HybridSettings,
-=======
-class HybridNodeViewHolder(override val scorexSettings: ScorexSettings,
-                           minerSettings: HybridMiningSettings,
->>>>>>> d6d67e74
                            timeProvider: NetworkTimeProvider)
   extends NodeViewHolder[SimpleBoxTransaction, HybridBlock] {
 
@@ -33,9 +28,8 @@
   override type VL = HBoxWallet
   override type MP = SimpleBoxTransactionMemPool
 
-  private val settings: ScorexSettings = hybridSettings.scorexSettings
+  override val scorexSettings: ScorexSettings = hybridSettings.scorexSettings
   private val minerSettings: HybridMiningSettings = hybridSettings.mining
-  override val networkChunkSize: Int = settings.network.networkChunkSize
 
   override val modifierSerializers: Map[ModifierTypeId, Serializer[_ <: NodeViewModifier]] =
     Map(PosBlock.ModifierTypeId -> PosBlockCompanion,
@@ -53,30 +47,18 @@
     * Hard-coded initial view all the honest nodes in a network are making progress from.
     */
   override protected def genesisState: (HIS, MS, VL, MP) =
-<<<<<<< HEAD
     HybridNodeViewHolder.generateGenesisState(hybridSettings, timeProvider)
-=======
-    HybridNodeViewHolder.generateGenesisState(scorexSettings, minerSettings, timeProvider)
->>>>>>> d6d67e74
 
   /**
     * Restore a local view during a node startup. If no any stored view found
     * (e.g. if it is a first launch of a node) None is to be returned
     */
   override def restoreState(): Option[(HIS, MS, VL, MP)] = {
-<<<<<<< HEAD
     if (HBoxWallet.exists(hybridSettings.walletSettings)) {
-      Some((
-        HybridHistory.readOrGenerate(settings, minerSettings, timeProvider),
-        HBoxStoredState.readOrGenerate(settings),
-        HBoxWallet.readOrGenerate(hybridSettings.walletSettings, 1),
-=======
-    if (HBoxWallet.exists(scorexSettings)) {
       Some((
         HybridHistory.readOrGenerate(scorexSettings, minerSettings, timeProvider),
         HBoxStoredState.readOrGenerate(scorexSettings),
-        HBoxWallet.readOrGenerate(scorexSettings, 1),
->>>>>>> d6d67e74
+        HBoxWallet.readOrGenerate(hybridSettings.walletSettings, 1),
         SimpleBoxTransactionMemPool.emptyPool))
     } else None
   }
