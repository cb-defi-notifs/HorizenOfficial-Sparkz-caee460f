2.0.0-RC7
---------
* CI/CD implementation
* Delivery Tracker - limit requests map per peer
<<<<<<< HEAD
* add multiple fields to the /connectedPeer endpoint response
=======
>>>>>>> 4f2a517e
* add request tracker actor
* add upper bound limit for peers database
* rename Scorex -> Sparkz
* update lib versions to latest, check and fix vulnerabilities
* KnownPeers should never be discarded
<<<<<<< HEAD
* exclude unconfirmedConnections and already active connections
* DnsClient lookup flow implementation
=======
* exclude unconfirmedConnections and already active connections when selecting a new candidate peer to connect to
>>>>>>> 4f2a517e
* akka, akkaHttp and circe updated to latest version.
* add SessionIdPeerFeature
* updating last seen & dropping inactive connections
* maven https support
* pass details message by name into ValidationState.validate
* message parse in Synchronizer trait
* Simplified check for transaction delivery
* externalizing MessageSerializer
* Fixed "too many open files" error
* moved peerSynchronizer creation to app
* Keep-Alive flag removed
* Banning peers for sending adversarially constructed messages

2.0.0-RC6
---------
* api_key header added to CORS
* Terminate node if port is in use
* akka versions 2.5.24 and 10.1.9

2.0.0-RC4
---------
* *modifierCompanions* renamed to *modifierSerializers* in *NodeViewHolder*

2.0.0-RC3
---------
* *MinimalState* interface simplification: *validate()* puled away from the basic trait
* *maxRollback* field added to *MinimalState*
* No *transactions* field with an optional value in *PersistentNodeViewModifier*,
  use *TransactionsCarryingPersistentNodeViewModifier* descendant for modifiers with transactions.
* Non-exhaustive pattern-matching fix in *NodeViewholder.pmodModify()*
* Simplification of type parameters in many classes around the whole codebase
* *FastCryptographicHash* removed
* Some obsolete code removed, such as *temp/mining* folder, *ScoreObserver* class
* Scrypto 2.0.0
* Using tagged types instead of *Array[Byte]*, *suppertagged* microframework is used for that

2.0.0-RC2
---------
* *MinimalState* interface made minimal
* protocolVersion in P2P Handshake
* Scrypto 1.2.3
* *BoxMinimalState* moved to *scorex.mid.state*

2.0.0-RC1
---------
* Transaction interface simplified (*fee* & *timestamp* fields removed)
* Scala 2.12
* IODB 0.3.1
* *reportInvalid()* in History
* Issue #19 fixed
* MapDB dependency removed
* StateChanges reworked
* TwinsCoin example improved

2.0.0-M4
--------

* IODB dependency upgraded to 0.2.+
* TwinsChain example massively improved, README on it has been added
  (see "examples" folder)
* akka-http dependency removed, Swagger updated


2.0.0-M3
--------

Serialization have been reworked throughout the core to be consistent
(see the new Serializer interface).

Handshake timeout implemented: (p2p/handshakeTimeout in settings.json)
Agent name and version have been moved to settings.json
("agent" and "version" settings)

Hybrid chain example got bugfixing and new tests.


2.0.0-M2
--------

* Wallet interface added
* MvStore dependency removed
* StoredBlockchain trait removed
* ViewSynchronizer trait removed
* Miner and MiningController are removed from the core
* Maven artefact has been renamed from "scorex-basics" to "scorex-core"
* blockFields method of a Block has been removed<|MERGE_RESOLUTION|>--- conflicted
+++ resolved
@@ -2,21 +2,12 @@
 ---------
 * CI/CD implementation
 * Delivery Tracker - limit requests map per peer
-<<<<<<< HEAD
-* add multiple fields to the /connectedPeer endpoint response
-=======
->>>>>>> 4f2a517e
 * add request tracker actor
 * add upper bound limit for peers database
 * rename Scorex -> Sparkz
 * update lib versions to latest, check and fix vulnerabilities
 * KnownPeers should never be discarded
-<<<<<<< HEAD
-* exclude unconfirmedConnections and already active connections
-* DnsClient lookup flow implementation
-=======
 * exclude unconfirmedConnections and already active connections when selecting a new candidate peer to connect to
->>>>>>> 4f2a517e
 * akka, akkaHttp and circe updated to latest version.
 * add SessionIdPeerFeature
 * updating last seen & dropping inactive connections
