--- conflicted
+++ resolved
@@ -1,12 +1,10 @@
-<<<<<<< HEAD
 2.1.0
 ---------
 * Fixes/Improvements on the way the SyncTracker handles the internal statuses maps
-=======
+
 2.0.3
 ---------
 * Fix in the handshake process - start connecting to nodes only after the Synchronizer is initialized
->>>>>>> 9c6dae6e
 
 2.0.2
 ---------
