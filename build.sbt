import scala.util.Try

name := "sparkz-core"

lazy val scala212 = "2.12.13"
lazy val scala213 = "2.13.8"

lazy val commonSettings = Seq(
  scalaVersion := scala213,
  crossScalaVersions := Seq(scala212, scala213),
  resolvers ++= Resolver.sonatypeOssRepos("public"),
  resolvers += "Maven Central Server" at "https://repo1.maven.org/maven2",
  resolvers += "Typesafe Server" at "https://repo.typesafe.com/typesafe/releases",
  wartremoverErrors ++= Seq(
    Wart.Recursion,
    Wart.TraversableOps,
    Wart.Null,
    Wart.Product,
    Wart.PublicInference,
    Wart.FinalVal,
    Wart.IsInstanceOf,
    Wart.JavaConversions,
    Wart.JavaSerializable,
    Wart.Serializable,
    Wart.OptionPartial),
  organization := "io.horizen",
  organizationName := "Zen Blockchain Foundation",
  version := "2.0.0-RC9",
  licenses := Seq("CC0" -> url("https://creativecommons.org/publicdomain/zero/1.0/legalcode")),
  homepage := Some(url("https://github.com/HorizenOfficial/Sparkz")),
  pomExtra :=
    <scm>
      <url>https://github.com/HorizenOfficial/Sparkz</url>
      <connection>scm:git:git@github.com:HorizenOfficial/Sparkz.git</connection>
    </scm>
      <developers>
        <developer>
          <id>HorizenOfficial</id>
          <name>Zen Blockchain Foundation</name>
          <url>https://github.com/HorizenOfficial</url>
        </developer>
      </developers>,
  publishMavenStyle := true,
  Test / publishArtifact := false,
  publishTo := sonatypePublishToBundle.value,
  fork := true // otherwise, "java.net.SocketException: maximum number of DatagramSockets reached"
)

val circeVersion = "0.14.2"
val akkaVersion = "2.7.0"
val akkaHttpVersion = "10.4.0"

val networkDependencies = Seq(
  "com.typesafe.akka" %% "akka-actor" % akkaVersion,
  "com.typesafe.akka" %% "akka-http-core" % akkaHttpVersion,
  "com.typesafe.akka" %% "akka-http" % akkaHttpVersion,
  "com.typesafe.akka" %% "akka-parsing" % akkaHttpVersion,
  "com.typesafe.akka" %% "akka-protobuf" % akkaVersion,
  "com.typesafe.akka" %% "akka-stream" % akkaVersion,
  "commons-net" % "commons-net" % "3.8.0"
)

val apiDependencies = Seq(
  "io.circe" %% "circe-core" % circeVersion,
  "io.circe" %% "circe-generic" % circeVersion,
  "io.circe" %% "circe-parser" % circeVersion,
  "de.heikoseeberger" %% "akka-http-circe" % "1.39.2"
)

val loggingDependencies = Seq(
  "ch.qos.logback" % "logback-classic" % "1.3.0-alpha16"
)


val testingDependencies = Seq(
  "com.typesafe.akka" %% "akka-testkit" % akkaVersion % "test",
  "com.typesafe.akka" %% "akka-http-testkit" % akkaHttpVersion % "test",
  "org.scalactic" %% "scalactic" % "3.2.12" % "test",
  "org.scalatest" %% "scalatest" % "3.2.12" % "test",
  "org.scalacheck" %% "scalacheck" % "1.16.0",
  "org.scalatestplus" %% "scalatestplus-scalacheck" % "3.1.0.0-RC2" % Test,
  "org.mockito" %% "mockito-scala" % "1.17.12" % Test
)

libraryDependencies ++= Seq(
  "com.iheart" %% "ficus" % "1.5.2",
<<<<<<< HEAD
  "org.scorexfoundation" %% "scrypto" % "2.1.7",
  "org.mindrot" % "jbcrypt" % "0.4",
  scorexUtil
=======
  "org.scala-lang.modules" %% "scala-collection-compat" % "2.8.1"
>>>>>>> c30689c3
) ++ networkDependencies ++ apiDependencies ++ loggingDependencies ++ testingDependencies


scalacOptions ++= Seq("-Wconf:cat=unused-nowarn:s")

javaOptions ++= Seq(
  "-server"
)

Test / testOptions += Tests.Argument("-oD", "-u", "target/test-reports")

pomIncludeRepository := { _ => false }

val credentialFile = Path.userHome / ".ivy2" / ".credentials"
credentials ++= (for {
  file <- if (credentialFile.exists) Some(credentialFile) else None
} yield Credentials(file)).toSeq

lazy val testkit = Project(id = "testkit", base = file(s"testkit"))
  .dependsOn(basics)
  .settings(commonSettings: _*)

lazy val examples = Project(id = "examples", base = file(s"examples"))
  .dependsOn(basics, testkit)
  .settings(commonSettings: _*)

lazy val basics = Project(id = "sparkz", base = file("."))
  .dependsOn(scrypto, util)
  .aggregate(scrypto, util)
  .settings(commonSettings: _*)

lazy val scrypto = Project(id = "scrypto", base = file(s"scrypto"))
  .dependsOn(util)
  .settings(commonSettings: _*)

lazy val util = Project(id = "sparkz-util", base = file(s"sparkz-util"))
  .settings(commonSettings: _*)

credentials ++= (for {
  username <- Option(System.getenv().get("CONTAINER_OSSRH_JIRA_USERNAME"))
  password <- Option(System.getenv().get("CONTAINER_OSSRH_JIRA_PASSWORD"))
} yield Credentials("Sonatype Nexus Repository Manager", "oss.sonatype.org", username, password)).toSeq


// PGP key for signing a release build published to sonatype
// signing is done by sbt-pgp plugin
// how to generate a key - https://central.sonatype.org/pages/working-with-pgp-signatures.html
// how to export a key and use it with Travis - https://docs.scala-lang.org/overviews/contributors/index.html#export-your-pgp-key-pair
pgpPassphrase := sys.env.get("CONTAINER_GPG_PASSPHRASE").map(_.toArray)

//FindBugs settings
findbugsReportType := Some(FindbugsReport.PlainHtml)<|MERGE_RESOLUTION|>--- conflicted
+++ resolved
@@ -84,13 +84,8 @@
 
 libraryDependencies ++= Seq(
   "com.iheart" %% "ficus" % "1.5.2",
-<<<<<<< HEAD
-  "org.scorexfoundation" %% "scrypto" % "2.1.7",
-  "org.mindrot" % "jbcrypt" % "0.4",
-  scorexUtil
-=======
-  "org.scala-lang.modules" %% "scala-collection-compat" % "2.8.1"
->>>>>>> c30689c3
+  "org.scala-lang.modules" %% "scala-collection-compat" % "2.8.1",
+  "org.mindrot" % "jbcrypt" % "0.4"
 ) ++ networkDependencies ++ apiDependencies ++ loggingDependencies ++ testingDependencies
 
 
