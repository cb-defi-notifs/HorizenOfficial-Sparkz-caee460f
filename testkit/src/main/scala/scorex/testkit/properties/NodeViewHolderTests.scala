--- conflicted
+++ resolved
@@ -65,7 +65,6 @@
     f(view)
   }
 
-<<<<<<< HEAD
   property("NodeViewHolder syntactically valid modifier subscription") {
     withFixture { ctx =>
       import ctx._
@@ -74,103 +73,6 @@
       system.eventStream.subscribe(eventListener.ref, classOf[SyntacticallySuccessfulModifier[PM]])
       p.send(node, GetDataFromCurrentView[HT, ST, Vault[TX, PM, _], MPool, PM] { v => totallyValidModifiers(v.history, v.state, 2).head })
       val mod = p.expectMsgClass(classOf[PersistentNodeViewModifier])
-=======
-  import NodeViewHolder.ReceivableMessages.{GetDataFromCurrentView, LocallyGeneratedModifier}
-  import scorex.core.network.NodeViewSynchronizer.ReceivableMessages.{SemanticallyFailedModification, SemanticallySuccessfulModifier, SyntacticallyFailedModification, SyntacticallySuccessfulModifier}
-
-  property("NodeViewHolder syntactically valid modifier subscription") { withFixture { ctx =>
-    import ctx._
-    val p = TestProbe()
-
-    system.eventStream.subscribe(eventListener.ref, classOf[SyntacticallySuccessfulModifier[PM]])
-    p.send(node, GetDataFromCurrentView[HT, ST, Vault[TX, PM, _], MPool, PM] { v => totallyValidModifiers(v.history, v.state, 2).head })
-    val mod = p.expectMsgClass(classOf[PersistentNodeViewModifier])
-    p.send(node, LocallyGeneratedModifier(mod))
-    eventListener.expectMsgType[SyntacticallySuccessfulModifier[PM]]
-  }}
-
-  property("NodeViewHolder: syntactically failed modifier subscription") { withFixture { ctx =>
-    import ctx._
-    val p = TestProbe()
-
-    system.eventStream.subscribe(eventListener.ref, classOf[SyntacticallyFailedModification[PM]])
-    val invalid = syntacticallyInvalidModifier(h)
-    p.send(node, LocallyGeneratedModifier(invalid))
-    eventListener.expectMsgType[SyntacticallyFailedModification[PM]]
-  }}
-
-  property("NodeViewHolder: semantically valid modifier subscription") { withFixture { ctx =>
-    import ctx._
-    val p = TestProbe()
-
-    system.eventStream.subscribe(eventListener.ref, classOf[SyntacticallySuccessfulModifier[PM]])
-    system.eventStream.subscribe(eventListener.ref, classOf[SemanticallySuccessfulModifier[PM]])
-    p.send(node, GetDataFromCurrentView[HT, ST, Vault[TX, PM, _], MPool, PM] { v => totallyValidModifiers(v.history, v.state, 2).head })
-    val mod = p.expectMsgClass(classOf[PersistentNodeViewModifier])
-    p.send(node, LocallyGeneratedModifier(mod))
-    eventListener.expectMsgType[SyntacticallySuccessfulModifier[PM]]
-    eventListener.expectMsgType[SemanticallySuccessfulModifier[PM]]
-  }}
-
-  property("NodeViewHolder: semantically failed modifier subscription") { withFixture { ctx =>
-    import ctx._
-    val p = TestProbe()
-
-    system.eventStream.subscribe(eventListener.ref, classOf[SyntacticallySuccessfulModifier[PM]])
-    system.eventStream.subscribe(eventListener.ref, classOf[SemanticallyFailedModification[PM]])
-    p.send(node, GetDataFromCurrentView[HT, ST, Vault[TX, PM, _], MPool, PM] { v => semanticallyInvalidModifier(v.state) })
-    val invalid = p.expectMsgClass(classOf[PersistentNodeViewModifier])
-    p.send(node, LocallyGeneratedModifier(invalid))
-    eventListener.expectMsgType[SyntacticallySuccessfulModifier[PM]]
-    eventListener.expectMsgType[SemanticallyFailedModification[PM]]
-  }}
-
-  property("NodeViewHolder: syntactically/semantically valid modifier subscription") { withFixture { ctx =>
-    import ctx._
-    val p = TestProbe()
-
-    system.eventStream.subscribe(eventListener.ref, classOf[SyntacticallySuccessfulModifier[PM]])
-    system.eventStream.subscribe(eventListener.ref, classOf[SemanticallySuccessfulModifier[PM]])
-    p.send(node, GetDataFromCurrentView[HT, ST, Vault[TX, PM, _], MPool, PM] { v => totallyValidModifiers(v.history, v.state, 2).head })
-    val mod = p.expectMsgClass(classOf[PersistentNodeViewModifier])
-    p.send(node, LocallyGeneratedModifier(mod))
-    eventListener.expectMsgType[SyntacticallySuccessfulModifier[PM]]
-    eventListener.expectMsgType[SemanticallySuccessfulModifier[PM]]
-  }}
-
-  property("NodeViewHolder: check state after creation") { withFixture { ctx =>
-    import ctx._
-    val p = TestProbe()
-
-    p.send(node, GetDataFromCurrentView[HT, ST, Vault[TX, PM, _], MPool, Boolean] { v =>
-      v.state.version == s.version
-    })
-    p.expectMsg(true)
-  }}
-
-  property("NodeViewHolder: check that a valid modifier is applicable") { withFixture { ctx =>
-    import ctx._
-    val p = TestProbe()
-
-    p.send(node, GetDataFromCurrentView[HT, ST, Vault[TX, PM, _], MPool, Boolean] { v =>
-      v.history.applicableTry(mod).isSuccess
-    })
-    p.expectMsg(true)
-  }}
-
-  property("NodeViewHolder: check that valid modifiers are applicable") { withFixture { ctx =>
-    import ctx._
-    val p = TestProbe()
-
-    system.eventStream.subscribe(eventListener.ref, classOf[SyntacticallySuccessfulModifier[PM]])
-    system.eventStream.subscribe(eventListener.ref, classOf[SyntacticallyFailedModification[PM]])
-    p.send(node, GetDataFromCurrentView[HT, ST, Vault[TX, PM, _], MPool, Seq[PM]] { v =>
-      totallyValidModifiers(v.history, v.state, 10) //todo: fix magic number
-    })
-    val mods = p.expectMsgClass(classOf[Seq[PersistentNodeViewModifier]])
-
-    mods.foreach { mod =>
->>>>>>> 6451f17d
       p.send(node, LocallyGeneratedModifier(mod))
       eventListener.expectMsgType[SyntacticallySuccessfulModifier[PM]]
     }
@@ -239,22 +141,16 @@
       val p = TestProbe()
 
       p.send(node, GetDataFromCurrentView[HT, ST, Vault[TX, PM, _], MPool, Boolean] { v =>
-        v.state.version.sameElements(s.version)
+        v.state.version == s.version
       })
       p.expectMsg(true)
     }
   }
 
-<<<<<<< HEAD
   property("NodeViewHolder: check that a valid modifier is applicable") {
     withFixture { ctx =>
       import ctx._
       val p = TestProbe()
-=======
-    p.send(node, GetDataFromCurrentView[HT, ST, Vault[TX, PM, _], MPool, Boolean] { v =>
-      v.state.version == s.version && v.history.contains(mod.id)
-    })
->>>>>>> 6451f17d
 
       p.send(node, GetDataFromCurrentView[HT, ST, Vault[TX, PM, _], MPool, Boolean] { v =>
         v.history.applicableTry(mod).isSuccess
@@ -302,7 +198,7 @@
       eventListener.expectMsgType[SyntacticallySuccessfulModifier[PM]]
 
       p.send(node, GetDataFromCurrentView[HT, ST, Vault[TX, PM, _], MPool, Boolean] { v =>
-        v.state.version.sameElements(s.version) && v.history.contains(mod.id)
+        v.state.version == s.version && v.history.contains(mod.id)
       })
 
       p.expectMsg(true)
@@ -355,7 +251,6 @@
     * notion of switching, so what we check finally is that last block from the second chain is in "open surface"
     * (list of open blocks which do not have successors yet, size of the list is 1 in case of blockchain)
     */
-<<<<<<< HEAD
   property("NodeViewHolder: forking - switching") {
     withFixture { ctx =>
       import ctx._
@@ -376,7 +271,7 @@
 
       p.send(node, GetDataFromCurrentView[HT, ST, Vault[TX, PM, _], MPool, Seq[PM]] { v =>
         val mods = totallyValidModifiers(v.history, v.state, fork1OpCount)
-        assert(mods.head.parentId.sameElements(v.history.openSurfaceIds().head))
+        assert(mods.head.parentId == v.history.openSurfaceIds().head)
         mods
       })
       val fork1Mods = p.expectMsgClass(waitDuration, classOf[Seq[PersistentNodeViewModifier]])
@@ -412,7 +307,7 @@
       // generate the first fork with valid blocks
       val fork1Mods = withView(node) { v =>
         val mods = totallyValidModifiers(v.history, v.state, fork1OpCount)
-        assert(mods.head.parentId.sameElements(v.history.openSurfaceIds().head))
+        assert(mods.head.parentId == v.history.openSurfaceIds().head)
         mods
       }
       // generate the second fork with the invalid block
@@ -435,83 +330,6 @@
             or contain only(fork1Mods.last.id, fork2Mods.head.id)
           )
       }
-=======
-  property("NodeViewHolder: forking - switching") { withFixture { ctx =>
-    import ctx._
-    val p = TestProbe()
-
-    val opCountBeforeFork = 10
-    val fork1OpCount = 2
-    val fork2OpCount = 4
-
-    val waitDuration = 10.seconds
-
-    //some base operations, we don't wanna have fork right from genesis
-    p.send(node, GetDataFromCurrentView[HT, ST, Vault[TX, PM, _], MPool, Seq[PM]] { v =>
-      totallyValidModifiers(v.history, v.state, opCountBeforeFork)
-    })
-    val plainMods = p.expectMsgClass(waitDuration, classOf[Seq[PersistentNodeViewModifier]])
-    plainMods.foreach { mod => p.send(node, LocallyGeneratedModifier(mod)) }
-
-    p.send(node, GetDataFromCurrentView[HT, ST, Vault[TX, PM, _], MPool, Seq[PM]] { v =>
-      val mods = totallyValidModifiers(v.history, v.state, fork1OpCount)
-      assert(mods.head.parentId == v.history.openSurfaceIds().head)
-      mods
-    })
-    val fork1Mods = p.expectMsgClass(waitDuration, classOf[Seq[PersistentNodeViewModifier]])
-
-    p.send(node, GetDataFromCurrentView[HT, ST, Vault[TX, PM, _], MPool, Seq[PM]] { v =>
-      totallyValidModifiers(v.history, v.state, fork2OpCount)
-    })
-    val fork2Mods = p.expectMsgClass(waitDuration, classOf[Seq[PersistentNodeViewModifier]])
-
-    fork1Mods.foreach { mod => p.send(node, LocallyGeneratedModifier(mod)) }
-    fork2Mods.foreach { mod => p.send(node, LocallyGeneratedModifier(mod)) }
-
-    p.send(node, GetDataFromCurrentView[HT, ST, Vault[TX, PM, _], MPool, Boolean] { v =>
-      v.history.openSurfaceIds().contains(fork2Mods.last.id)
-    })
-    p.expectMsg(true)
-  }}
-
-  property("NodeViewHolder: forking - switching with an invalid block") { withFixture { ctx =>
-    import ctx._
-
-    val opCountBeforeFork = 10
-    val fork1OpCount = 4
-
-    //some base operations, we don't wanna have fork right from genesis
-    withView(node) { v =>
-      totallyValidModifiers(v.history, v.state, opCountBeforeFork)
-    }.foreach {
-      mod => node ! LocallyGeneratedModifier(mod)
-    }
-    // generate the first fork with valid blocks
-    val fork1Mods = withView(node) { v =>
-      val mods = totallyValidModifiers(v.history, v.state, fork1OpCount)
-      assert(mods.head.parentId == v.history.openSurfaceIds().head)
-      mods
-    }
-    // generate the second fork with the invalid block
-    val fork2Mods = withView(node) { v =>
-      customModifiers(v.history, v.state,
-        Seq[ModifierProducerTemplateItem](Valid,
-          SynInvalid, // invalid modifier
-          Valid, Valid, Valid, Valid, Valid, Valid))
-    }
-    // apply the first fork with valid blocks
-    fork1Mods.foreach { mod => node ! LocallyGeneratedModifier(mod) }
-    // apply the second fork with invalid block
-    fork2Mods.foreach { mod => node ! LocallyGeneratedModifier(mod) }
-    // verify that open surface consist of last block of the first chain,
-    // or first block of the second chain, or both, but no any other option
-    withView(node) { v =>
-      v.history.openSurfaceIds should (
-        contain only fork1Mods.last.id
-          or contain only fork2Mods.head.id
-          or contain only (fork1Mods.last.id, fork2Mods.head.id)
-        )
->>>>>>> 6451f17d
     }
   }
 
